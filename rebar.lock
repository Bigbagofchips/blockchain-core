--- conflicted
+++ resolved
@@ -37,11 +37,7 @@
   0},
  {<<"helium_proto">>,
   {git,"https://github.com/helium/proto.git",
-<<<<<<< HEAD
-       {ref,"124eeac1b316bc4ffea7aced1236095701434c85"}},
-=======
        {ref,"b9621e7d22af0a3ff5bd4287146b4c84e0b3cdf4"}},
->>>>>>> f3d1dadf
   0},
  {<<"inert">>,
   {git,"https://github.com/msantos/inert",
