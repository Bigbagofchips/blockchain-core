%% @doc
%% == Blockchain Ledger ==
%% @end
%%%-------------------------------------------------------------------
-module(blockchain_ledger_v1).

-export([
    new/1, new/4, new/5,
    new_aux/1,
    bootstrap_aux/2,
    mode/1, mode/2,
    has_aux/1,
    dir/1,
    maybe_load_aux/1,

    set_aux_vars/2,
    get_aux_rewards_at/2, set_aux_rewards/4,
    get_aux_rewards/1,
    diff_aux_rewards_for/2, diff_aux_rewards/1,
    diff_aux_reward_sums/1,

    check_key/2, mark_key/2, unmark_key/2,

    new_context/1, delete_context/1, remove_context/1, reset_context/1, commit_context/1,
    get_context/1, context_cache/1,

    get_block/2,

    new_snapshot/1, context_snapshot/1, has_snapshot/2, release_snapshot/1, snapshot/1,

    drop_snapshots/1,

    current_height/1, current_height/2, increment_height/2,
    consensus_members/1, consensus_members/2,
    election_height/1, election_height/2,
    election_epoch/1, election_epoch/2,
    process_delayed_actions/3,

    active_gateways/1, snapshot_gateways/1, load_gateways/2,
    entries/1,
    htlcs/1,

    master_key/1, master_key/2,
    multi_keys/1, multi_keys/2,

    vars/3,
    config/2,  % no version with default, use the set value or fail

    vars_nonce/1, vars_nonce/2,
    save_threshold_txn/2,

    bootstrap_gw_denorm/1,

    find_gateway_info/2,
    find_gateway_location/2,
    find_gateway_owner/2,
    find_gateway_last_challenge/2,
    %% todo add more here

    add_gateway/3, add_gateway/4, add_gateway/6,
    update_gateway/3,
    fixup_neighbors/4,
    add_gateway_location/4,
    add_gateway_gain/4,
    add_gateway_elevation/4,
    insert_witnesses/3,
    add_gateway_witnesses/3,
    refresh_gateway_witnesses/2,

    cg_versions/1,

    update_gateway_score/3, gateway_score/2,
    update_gateway_oui/4,
    gateway_count/1,

    find_poc/2,
    request_poc/5,
    delete_poc/3, delete_pocs/2,
    maybe_gc_pocs/2,
    maybe_gc_scs/2,

    find_entry/2,
    credit_account/3, debit_account/4, debit_fee_from_account/5,
    check_balance/3,

    dc_entries/1,
    find_dc_entry/2,
    credit_dc/3,
    debit_dc/4,
    debit_fee/3, debit_fee/4, debit_fee/6,
    check_dc_balance/3,
    check_dc_or_hnt_balance/4,

    token_burn_exchange_rate/1,
    token_burn_exchange_rate/2,

    securities/1,
    find_security_entry/2,
    credit_security/3, debit_security/4,
    check_security_balance/3,

    find_htlc/2,
    add_htlc/8,
    redeem_htlc/3,

    get_oui_counter/1, set_oui_counter/2, increment_oui_counter/1,
    add_oui/5,

    find_routing/2, find_routing_for_packet/2,
    find_router_ouis/2,
    find_routing_via_eui/3,
    find_routing_via_devaddr/2,
    update_routing/4,
    get_routes/1,
    routing_cf/1,

    find_state_channel/3, find_state_channel_with_mod/3,
    count_open_scs_for_owner/3, find_sc_ids_by_owner/2, find_scs_by_owner/2,
    add_state_channel/7,
    close_state_channel/6,
    is_state_channel_overpaid/2,
    get_sc_mod/2,
    get_sc_max_actors/1,
    state_channel_key/2,
<<<<<<< HEAD
=======

>>>>>>> 75515bd4
    allocate_subnet/2,

    delay_vars/3,

    fingerprint/1, fingerprint/2,
    raw_fingerprint/2, %% does not use cache
    cf_fold/4,

    maybe_recalc_price/2,
    add_oracle_price/2,
    current_oracle_price/1,
    next_oracle_prices/2,
    current_oracle_price_list/1,

    apply_raw_changes/2,

    set_hexes/2, get_hexes/1,
    set_hex/3, get_hex/2, delete_hex/2,

    add_to_hex/3,
    remove_from_hex/3,

    clean_all_hexes/1,

    bootstrap_h3dex/1,
    get_h3dex/1, delete_h3dex/1,
    lookup_gateways_from_hex/2,
    add_gw_to_hex/3,
    remove_gw_from_hex/3,
    add_commit_hook/4, add_commit_hook/5,
    remove_commit_hook/2,

    add_validator/4,
    get_validator/2,
    deactivate_validator/3,
    update_validator/3,
    fold_validators/3,

    cooldown_stake/5,
    get_cooldown_stake/2,

    query_circulating_hnt/1,
    query_staked_hnt/1,
    query_cooldown_hnt/1,

    %% snapshot save/restore stuff
    snapshot_vars/1,
    load_vars/2,
    snapshot_pocs/1,
    load_pocs/2,
    snapshot_accounts/1,
    load_accounts/2,
    snapshot_dc_accounts/1,
    load_dc_accounts/2,
    snapshot_security_accounts/1,
    load_security_accounts/2,
    snapshot_htlcs/1,
    load_htlcs/2,
    snapshot_ouis/1,
    load_ouis/2,
    snapshot_subnets/1,
    load_subnets/2,
    snapshot_state_channels/1,
    load_state_channels/2,
    snapshot_hexes/1,
    load_hexes/2,
    snapshot_h3dex/1,
    load_h3dex/2,
    snapshot_delayed_vars/1,
    load_delayed_vars/2,
    snapshot_threshold_txns/1,
    load_threshold_txns/2,

    snapshot_raw_gateways/1,
    load_raw_gateways/2,
    snapshot_raw_pocs/1,
    load_raw_pocs/2,
    snapshot_raw_accounts/1,
    load_raw_accounts/2,
    snapshot_raw_dc_accounts/1,
    load_raw_dc_accounts/2,
    snapshot_raw_security_accounts/1,
    load_raw_security_accounts/2,

    load_oracle_price/2,
    load_oracle_price_list/2,

    snapshot_validators/1,
    load_validators/2,
    snapshot_delayed_hnt/1,
    load_delayed_hnt/2,

    clean/1, clean_aux/1, close/1,
    compact/1,

    txn_fees_active/1,
    staking_fee_txn_oui_v1/1,
    staking_fee_txn_oui_v1_per_address/1,
    staking_fee_txn_add_gateway_v1/1,
    staking_fee_txn_add_dataonly_gateway_v1/1,
    staking_fee_txn_add_light_gateway_v1/1,
    staking_fee_txn_assert_location_v1/1,
    staking_fee_txn_assert_location_dataonly_gateway_v1/1,
    staking_fee_txn_assert_location_light_gateway_v1/1,
    staking_keys/1,
    staking_keys_to_mode_mappings/1,
    txn_fee_multiplier/1,

    dc_to_hnt/2,
    hnt_to_dc/2

]).

-include("blockchain.hrl").
-include("blockchain_vars.hrl").
-include("blockchain_caps.hrl").
-include("blockchain_txn_fees.hrl").
-include_lib("helium_proto/include/blockchain_txn_poc_receipts_v1_pb.hrl").
-include_lib("helium_proto/include/blockchain_txn_rewards_v2_pb.hrl").

-ifdef(TEST).
-export([median/1, checkpoint_base/1, checkpoint_dir/2, clean_checkpoints/1]).
-endif.

-record(hook,
        {
         cf :: atom(),
         predicate :: undefined | fun(),
         hook_inc_fun :: fun(),  %% fun called for each incremental/partial update for the relevant CF
         hook_end_fun :: fun(),  %% fun called after all incremental/partial updates are complete for the relevant cf
         ref :: undefined | reference()
        }).

-record(ledger_v1, {
    dir :: file:filename_all(),
    db :: rocksdb:db_handle(),
    blocks_db :: rocksdb:db_handle(),
    blocks_cf :: rocksdb:cf_handle(),
    heights_cf :: rocksdb:cf_handle(),
    snapshots :: ets:tid(),
    mode = active :: mode(),
    active :: sub_ledger(),
    delayed :: sub_ledger(),
    snapshot :: undefined | rocksdb:snapshot_handle(),
    commit_hooks = [] :: [#hook{}],
    aux :: undefined | aux_ledger()
}).

-record(sub_ledger_v1, {
    default :: rocksdb:cf_handle(),
    active_gateways :: rocksdb:cf_handle(),
    gw_denorm :: rocksdb:cf_handle(),
    entries :: rocksdb:cf_handle(),
    dc_entries :: rocksdb:cf_handle(),
    htlcs :: rocksdb:cf_handle(),
    pocs :: rocksdb:cf_handle(),
    securities :: rocksdb:cf_handle(),
    routing :: rocksdb:cf_handle(),
    subnets :: rocksdb:cf_handle(),
    state_channels :: rocksdb:cf_handle(),
    h3dex :: rocksdb:cf_handle(),
    validators :: rocksdb:cf_handle(),
    cache :: undefined | ets:tid(),
    gateway_cache :: undefined | ets:tid()
}).

-record(aux_ledger_v1, {
          %% aux-ledger is maintained in a separate database
          dir :: file:filename_all(),
          %% with its own db handle
          db :: rocksdb:db_handle(),
          %% it however maintains same subledger structure as the active ledger
          aux :: sub_ledger(),
          %% it provides this extra aux_heights column to differentiate actual
          %% rewards vs aux rewards (for now, but can be extended to show other differences)
          aux_heights :: rocksdb:cf_handle()
         }).

%% This record is for managing validator stake cooldown information in the
%% ledger
-record(validator_stake_v1, {
          owner = undefined :: undefined | libp2p_crypto:pubkey_bin(),
          validator = undefined :: undefined | libp2p_crypto:pubkey_bin(),
          stake = 0 :: non_neg_integer(),
          stake_release_height = 0 :: non_neg_integer() %% aka `target_block'
         }).

-define(DB_FILE, "ledger.db").
-define(CURRENT_HEIGHT, <<"current_height">>).
-define(CONSENSUS_MEMBERS, <<"consensus_members">>).
-define(ELECTION_HEIGHT, <<"election_height">>).
-define(ELECTION_EPOCH, <<"election_epoch">>).
-define(OUI_COUNTER, <<"oui_counter">>).
-define(MASTER_KEY, <<"master_key">>).
-define(MULTI_KEYS, <<"multi_keys">>).
-define(VARS_NONCE, <<"vars_nonce">>).
-define(BURN_RATE, <<"token_burn_exchange_rate">>).
-define(CURRENT_ORACLE_PRICE, <<"current_oracle_price">>). %% stores the current calculated price
-define(ORACLE_PRICES, <<"oracle_prices">>). %% stores a rolling window of prices
-define(hex_list, <<"$hex_list">>).
-define(hex_prefix, "$hex_").
-define(aux_height_prefix, "aux_height_").

-define(CACHE_TOMBSTONE, '____ledger_cache_tombstone____').

-define(BITS_23, 8388607). %% biggest unsigned number in 23 bits
-define(BITS_25, 33554431). %% biggest unsigned number in 25 bits
-define(DEFAULT_ORACLE_PRICE, 0).

-type mode() :: active | delayed | aux.
-type ledger() :: #ledger_v1{}.
-type sub_ledger() :: #sub_ledger_v1{}.
-type aux_ledger() :: #aux_ledger_v1{}.
-type entries() :: #{libp2p_crypto:pubkey_bin() => blockchain_ledger_entry_v1:entry()}.
-type dc_entries() :: #{libp2p_crypto:pubkey_bin() => blockchain_ledger_data_credits_entry_v1:data_credits_entry()}.
-type active_gateways() :: #{libp2p_crypto:pubkey_bin() => blockchain_ledger_gateway_v2:gateway()}.
-type htlcs() :: #{libp2p_crypto:pubkey_bin() => blockchain_ledger_htlc_v1:htlc()}.
-type securities() :: #{libp2p_crypto:pubkey_bin() => blockchain_ledger_security_entry_v1:entry()}.
-type hexmap() :: #{h3:h3_index() => non_neg_integer()}.
-type gateway_offsets() :: [{pos_integer(), libp2p_crypto:pubkey_bin()}].
-type state_channel_map() ::  #{blockchain_state_channel_v1:id() =>
                                    blockchain_ledger_state_channel_v1:state_channel()
                                    | blockchain_ledger_state_channel_v2:state_channel_v2()}.
-type h3dex() :: #{h3:h3_index() => [libp2p_crypto:pubkey_bin()]}. %% these keys are gateway addresses
-type reward_diff() :: {ActualRewards :: blockchain_txn_reward_v1:rewards(), AuxRewards :: blockchain_txn_reward_v1:rewards()}.
-type aux_rewards() :: #{Height :: non_neg_integer() => reward_diff()}.
-export_type([ledger/0]).

-spec new(file:filename_all()) -> ledger().
new(Dir) ->
    new(Dir, false, undefined, undefined, undefined).

-spec new(file:filename_all(), rocksdb:db_handle(), rocksdb:cf_handle(), rocksdb:cf_handle()) -> ledger().
new(Dir, BlocksDB, BlocksCF, HeightsCF) ->
    new(Dir, false, BlocksDB, BlocksCF, HeightsCF).

-spec new(file:filename_all(), boolean(), rocksdb:db_handle(), rocksdb:cf_handle(), rocksdb:cf_handle()) -> ledger().
new(Dir, ReadOnly, BlocksDB, BlocksCF, HeightsCF) ->
    L = new(Dir, ReadOnly),

    %% allow config-set commit hooks in case we're worried about something being racy
    Hooks =
        [#hook{cf = CF, predicate = Predicate, hook_inc_fun = HookIncFun, hook_end_fun = HookEndFun}
         || {CF, Predicate, HookIncFun, HookEndFun} <- application:get_env(blockchain, commit_hook_callbacks, [])],

    Ledger = maybe_load_aux(L#ledger_v1{
        blocks_db = BlocksDB,
        blocks_cf = BlocksCF,
        heights_cf = HeightsCF,
        commit_hooks = Hooks
    }),
    sweep_old_checkpoints(Ledger),
    Ledger.

new(Dir, ReadOnly) ->
    {ok, DB, CFs} = open_db(active, Dir, true, ReadOnly),

    [DefaultCF, AGwsCF, EntriesCF, DCEntriesCF, HTLCsCF, PoCsCF, SecuritiesCF, RoutingCF,
     SubnetsCF, SCsCF, H3DexCF, GwDenormCF, ValidatorsCF,
     DelayedDefaultCF, DelayedAGwsCF, DelayedEntriesCF,
     DelayedDCEntriesCF, DelayedHTLCsCF, DelayedPoCsCF, DelayedSecuritiesCF,
     DelayedRoutingCF, DelayedSubnetsCF, DelayedSCsCF, DelayedH3DexCF,
     DelayedGwDenormCF, DelayedValidatorsCF] = CFs,
    Ledger =
    #ledger_v1{
        dir=Dir,
        db=DB,
        snapshots = ets:new(snapshot_cache, [set, public, {keypos, 1}]),
        mode=active,
        active= #sub_ledger_v1{
            default=DefaultCF,
            active_gateways=AGwsCF,
            gw_denorm=GwDenormCF,
            entries=EntriesCF,
            dc_entries=DCEntriesCF,
            htlcs=HTLCsCF,
            pocs=PoCsCF,
            securities=SecuritiesCF,
            routing=RoutingCF,
            subnets=SubnetsCF,
            state_channels=SCsCF,
            h3dex=H3DexCF,
            validators=ValidatorsCF
        },
        delayed= #sub_ledger_v1{
            default=DelayedDefaultCF,
            active_gateways=DelayedAGwsCF,
            gw_denorm=DelayedGwDenormCF,
            entries=DelayedEntriesCF,
            dc_entries=DelayedDCEntriesCF,
            htlcs=DelayedHTLCsCF,
            pocs=DelayedPoCsCF,
            securities=DelayedSecuritiesCF,
            routing=DelayedRoutingCF,
            subnets=DelayedSubnetsCF,
            state_channels=DelayedSCsCF,
            h3dex=DelayedH3DexCF,
            validators=DelayedValidatorsCF
        }
    },
    Ledger.

sweep_old_checkpoints(Ledger) ->
    try
        DelayedLedger = blockchain_ledger_v1:mode(delayed, Ledger),
        {ok, DelayedHeight} = current_height(DelayedLedger),
        BaseDir = application:get_env(blockchain, base_dir, "data"),
        CPs = filename:join([BaseDir, "checkpoints"]),
        {ok, Subdirs} = file:list_dir(CPs),
        ToDelete =
            lists:filter(
              fun(HeightStr) ->
                      try
                          Height = list_to_integer(HeightStr),
                          Height < DelayedHeight
                      catch _:_ -> false
                      end
              end, Subdirs),
        lists:map(fun(Dir) ->
                          remove_checkpoint(filename:join([BaseDir, "checkpoints", Dir, ?DB_FILE]))
                  end,
                  ToDelete)
    catch _:_ ->
            %% this crashes on clean startup, just ignore it
            ok
    end,
    ok.

clean_checkpoints(#ledger_v1{dir = RecordDir}) ->
    clean_checkpoints(RecordDir);
clean_checkpoints(RecordDir) ->
    try
        BaseDir = checkpoint_base(RecordDir),
        CPs = filename:join([BaseDir, "checkpoints"]),
        {ok, Subdirs} = file:list_dir(CPs),
        lists:map(fun(Dir) ->
                          remove_checkpoint(filename:join([BaseDir, "checkpoints", Dir, ?DB_FILE]))
                  end,
                  Subdirs)
    catch _:_ ->
            %% this crashes on clean startup, just ignore it
            ok
    end,
    ok.

new_aux(Ledger) ->
    case application:get_env(blockchain, aux_ledger_dir, undefined) of
        undefined ->
            Ledger;
        Path ->
            new_aux(Path, Ledger)
    end.

new_aux(Path, Ledger) ->
    {ok, DB, CFs} = open_db(aux, Path, false, false),
    [DefaultCF, AGwsCF, EntriesCF, DCEntriesCF, HTLCsCF, PoCsCF, SecuritiesCF, RoutingCF,
     SubnetsCF, SCsCF, H3DexCF, GwDenormCF, ValidatorsCF, AuxHeightsCF] = CFs,
    Ledger#ledger_v1{aux=#aux_ledger_v1{
       dir = Path,
       db = DB,
       aux_heights = AuxHeightsCF,
       aux = #sub_ledger_v1{
       default=DefaultCF,
       active_gateways=AGwsCF,
       gw_denorm=GwDenormCF,
       entries=EntriesCF,
       dc_entries=DCEntriesCF,
       htlcs=HTLCsCF,
       pocs=PoCsCF,
       securities=SecuritiesCF,
       routing=RoutingCF,
       subnets=SubnetsCF,
       state_channels=SCsCF,
       h3dex=H3DexCF,
       validators=ValidatorsCF}
      }}.

-spec maybe_load_aux(Ledger :: ledger()) -> ledger().
maybe_load_aux(Ledger) ->
    case application:get_env(blockchain, aux_ledger_dir, undefined) of
        undefined ->
            Ledger;
        Path ->
            bootstrap_aux(Path, Ledger)
    end.

-spec bootstrap_aux(Path :: file:filename_all(), Ledger :: ledger()) -> ledger().
bootstrap_aux(Path, Ledger) ->
    Exists = filelib:is_dir(Path),
    NewLedger = new_aux(Path, Ledger),
    case Exists of
        true ->
            %% assume no need to bootstrap
            lager:info("aux_ledger already exists in path: ~p", [Path]),
            NewLedger;
        false ->
            case blockchain_ledger_v1:current_height(Ledger) of
                {ok, Height} when Height > 0 ->
                    %% bootstrap from active ledger
                    lager:info("bootstrapping aux_ledger from active ledger in path: ~p", [Path]),
                    {ok, Snap} = blockchain_ledger_snapshot_v1:snapshot(Ledger, [], active),
                    blockchain_ledger_snapshot_v1:load_into_ledger(Snap, NewLedger, aux),
                    NewLedger;
                _ ->
                    NewLedger
            end
    end.

-spec mode(ledger()) -> active | delayed | aux.
mode(Ledger) ->
    Ledger#ledger_v1.mode.

-spec has_aux(ledger()) -> boolean().
has_aux(Ledger) ->
    Ledger#ledger_v1.aux /= undefined.

-spec mode(active | delayed | aux, ledger()) -> ledger().
mode(aux, #ledger_v1{aux=undefined}) ->
    error(no_aux_ledger);
mode(Mode, Ledger) ->
    Ledger#ledger_v1{mode=Mode}.

-spec dir(ledger()) -> file:filename_all().
dir(Ledger) ->
    Ledger#ledger_v1.dir.

check_key(Key, Ledger) ->
    DefaultCF = default_cf(Ledger),
    case cache_get(Ledger, DefaultCF, Key, []) of
        {ok, <<"true">>} ->
            true;
        not_found ->
            false;
        Error ->
            Error
    end.

mark_key(Key, Ledger) ->
    DefaultCF = default_cf(Ledger),
    cache_put(Ledger, DefaultCF, Key, <<"true">>).

unmark_key(Key, Ledger) ->
    DefaultCF = default_cf(Ledger),
    cache_delete(Ledger, DefaultCF, Key).


-spec new_context(ledger()) -> ledger().
new_context(Ledger) ->
    %% accumulate ledger changes in a read-through ETS cache
    Cache = ets:new(txn_cache, [set, protected, {keypos, 1}]),
    GwCache = ets:new(gw_cache, [set, protected, {keypos, 1}]),
    context_cache(Cache, GwCache, Ledger).

get_context(Ledger) ->
    case ?MODULE:context_cache(Ledger) of
        {undefined, undefined} ->
            undefined;
        Cache ->
            flatten_cache(Cache)
    end.

flatten_cache({Cache, GwCache}) ->
    {ets:tab2list(Cache), ets:tab2list(GwCache)}.

-spec delete_context(ledger()) -> ledger().
delete_context(Ledger) ->
    case ?MODULE:context_cache(Ledger) of
        {undefined, undefined} ->
            Ledger;
        {Cache, GwCache} ->
            ets:delete(Cache),
            ets:delete(GwCache),
            context_cache(undefined, undefined, Ledger)
    end.

%% @doc remove a context without deleting it, useful if you need a
%% view of the actual ledger while absorbing
-spec remove_context(ledger()) -> ledger().
remove_context(Ledger) ->
    case ?MODULE:context_cache(Ledger) of
        {undefined, undefined} ->
            Ledger;
        {_Cache, _GwCache} ->
            context_cache(undefined, undefined, Ledger)
    end.

-spec reset_context(ledger()) -> ok.
reset_context(Ledger) ->
    case ?MODULE:context_cache(Ledger) of
        {undefined, undefined} ->
            ok;
        {Cache, GwCache} ->
            true = ets:delete_all_objects(Cache),
            true = ets:delete_all_objects(GwCache),
            ok
    end.

-spec commit_context(ledger()) -> ok.
commit_context(Ledger) ->
    DB = db(Ledger),
    {Cache, GwCache} = ?MODULE:context_cache(Ledger),
    {Callbacks, Batch} = batch_from_cache(Cache, Ledger),
    {ok, Height} = current_height(Ledger),
    prewarm_gateways(mode(Ledger), Height, Ledger, GwCache),
    delete_context(Ledger),
    ok = rocksdb:write_batch(DB, Batch, [{sync, true}]),
    rocksdb:release_batch(Batch),
    case mode(Ledger) of
        active ->
            Callbacks();
        _ -> ok
    end,
    ok.

%%--------------------------------------------------------------------
%% @doc
%% @end
%%--------------------------------------------------------------------
-spec context_cache(ledger()) -> {undefined | ets:tid(), undefined | ets:tid()}.
context_cache(Ledger) ->
    SL = subledger(Ledger),
    #sub_ledger_v1{cache=Cache, gateway_cache=GwCache} = SL,
    {Cache, GwCache}.

-spec new_snapshot(ledger()) -> {ok, ledger()} | {error, any()}.
new_snapshot(#ledger_v1{db=DB,
                        snapshot=undefined,
                        snapshots=Cache,
                        mode=active,
                        active=#sub_ledger_v1{cache=undefined},
                        delayed=#sub_ledger_v1{cache=undefined}}=Ledger) ->
    {ok, Height} = current_height(Ledger),
    Me = self(),
    Old = {Height, {pending, Me}},
    case ets:insert_new(Cache, Old) of
        false -> {ok, Ledger};
        _ ->
            %% take a real rocksdb snapshot here and put that in the cache
            %% instead of using a checkpoint ledger as it's likely faster and cheaper
            case rocksdb:snapshot(DB) of
                {ok, SnapshotHandle} ->
                    {ok, Height} = current_height(Ledger),
                    DelayedLedger = blockchain_ledger_v1:mode(delayed, Ledger),
                    {ok, DelayedHeight} = current_height(DelayedLedger),
                    DeleteHeight = DelayedHeight - 1,
                    case ets:lookup(Cache, DeleteHeight) of
                        [{_DeleteHeight, {snapshot, DeleteSnap}}] ->
                            rocksdb:release_snapshot(DeleteSnap);
                        _ ->
                            ok
                    end,
                    ets:delete(Cache, DeleteHeight),
                    1 = ets:select_replace(Cache, [{Old, [], [{const, {Height, {snapshot, SnapshotHandle}}}]}]),
                    %% take a checkpoint as well for use after a restart
                    %% This is treated as atomic and there are no further updates required, unlike
                    %% context_snapshot

                    %% checkpoints are not needed in follow mode, and are quite expensive to create
                    %% each block.
                    case application:get_env(blockchain, follow_mode, false) of
                        true ->
                            {ok, Ledger};
                        false ->
                            CheckpointDir = checkpoint_dir(Ledger, Height),
                            ok = filelib:ensure_dir(CheckpointDir),
                            case rocksdb:checkpoint(DB, CheckpointDir) of
                                ok ->
                                    DelayedLedger = blockchain_ledger_v1:mode(delayed, Ledger),
                                    {ok, DelayedHeight} = current_height(DelayedLedger),
                                    OldDir = checkpoint_dir(Ledger, DeleteHeight),
                                    remove_checkpoint(OldDir),
                                    {ok, Ledger};
                                {error, Reason1}=Error1 ->
                                    lager:error("Error creating new checkpoint for snapshot reason: ~p", [Reason1]),
                                    Error1
                            end
                    end;
                {error, Reason}=Error ->
                    lager:error("Error creating new snapshot reason: ~p", [Reason]),
                    Error
            end
    end;
new_snapshot(#ledger_v1{}) ->
    erlang:error(cannot_snapshot_delayed_ledger).

checkpoint_base(Dir) ->
    try {list_to_integer(filename:basename(Dir)), filename:basename(filename:dirname(Dir))} of
        {X, "checkpoints"} when is_integer(X) ->
            filename:dirname(filename:dirname(Dir));
        _ ->
            Dir
    catch _:_ ->
            Dir
    end.

checkpoint_dir(#ledger_v1{dir=Dir}, Height) ->
    BaseDir = checkpoint_base(Dir),
    filename:join([BaseDir, "checkpoints", integer_to_list(Height), ?DB_FILE]).

remove_checkpoint(CheckpointDir) ->
    file:delete(filename:join(CheckpointDir, "delayed")),
    rocksdb:destroy(CheckpointDir, []),
    %% remove any temp dirs that got orphaned
    [begin rocksdb:destroy(TmpDir, []), file:del_dir(filename:dirname(TmpDir)) end || TmpDir <- filelib:wildcard(CheckpointDir ++ "-[0-9]*/" ++ ?DB_FILE)],
    file:del_dir(filename:dirname(CheckpointDir)).

context_snapshot(#ledger_v1{db=DB, snapshots=Cache, mode=Mode} = Ledger) ->
    case application:get_env(blockchain, follow_mode, false) of
        true ->
            {ok, Ledger};
        false ->
            {ok, Height} = current_height(Ledger),
            CheckpointDir = checkpoint_dir(Ledger, Height),
            case ets:lookup(Cache, Height) of
                [{Height, {pending, _Pid}}] ->
                    has_snapshot(Height, Ledger);
                [{_Height, _SnapLedger}] ->
                    %% ledger already exists
                    has_snapshot(Height, Ledger);
                [] ->
                    Me = self(),
                    Old = {Height, {pending, Me}},
                    case ets:insert_new(Cache, Old) of
                        false -> has_snapshot(Height, Ledger);
                        _ ->
                            case filelib:is_dir(CheckpointDir) of
                                true ->
                                    %% this should be quite unlikely
                                    has_snapshot(Height, Ledger);
                                false ->
                                    ok = filelib:ensure_dir(CheckpointDir),
                                    %% use a temp dir and then an atomic rename so we don't accidentally
                                    %% take a checkpoint and omit writing the delayed file or the updates
                                    %% because of a crash or a restart
                                    %% note that this MUST be a subdirectory, not a sibling directory
                                    %% of the final db dir. This is because we assume the database is always called ledger.db and so there can only be one per directory
                                    TmpDir = lists:flatten(io_lib:format("~s-~p/~s", [CheckpointDir, erlang:system_time(), ?DB_FILE])),
                                    ok = filelib:ensure_dir(TmpDir),
                                    ok = rocksdb:checkpoint(DB, TmpDir),
                                    case Mode of
                                        delayed ->
                                            file:write_file(filename:join(TmpDir, "delayed"), <<>>);
                                        active ->
                                            ok
                                    end,
                                    %% open the checkpoint read-write and commit the changes in the ETS table into it
                                    Ledger2 = new(filename:dirname(TmpDir), false),
                                    Ledger3 = blockchain_ledger_v1:mode(Mode, Ledger2),
                                    #sub_ledger_v1{cache=ECache, gateway_cache=GwCache} = subledger(Ledger),
                                    lager:info("dumping ~p elements to checkpoint in ~p mode", [length(ets:tab2list(ECache)), Mode]),
                                    commit_context(context_cache(ECache, GwCache, Ledger3)),
                                    close(Ledger3),
                                    %% ok, we've done everything we need to do to the checkpoint, so move it into place
                                    %% now.
                                    case file:rename(TmpDir, CheckpointDir) of
                                        ok ->
                                            lager:info("renamed checkpoint from ~p to ~p", [TmpDir, CheckpointDir]),
                                            file:del_dir(filename:dirname(TmpDir)),
                                            ok;
                                        {error, Reason} ->
                                            lager:info("rename ~p to ~p failed ~p", [TmpDir, CheckpointDir, Reason]),
                                            %% someone likely beat us to it
                                            file:delete(filename:join([TmpDir, "delayed"])),
                                            rocksdb:destroy(TmpDir, []),
                                            file:del_dir(filename:dirname(TmpDir)),
                                            ets:delete(Cache, Height)
                                    end,
                                    has_snapshot(Height, Ledger)
                            end
                    end
            end
    end.

has_snapshot(Height, Ledger) ->
    has_snapshot(Height, Ledger, 120).
has_snapshot(_Height, _Ledger, 0) ->
    {error, too_many_retries};
has_snapshot(Height, #ledger_v1{snapshots=Cache} = Ledger, Retries) ->
    Me = self(),
    case ets:lookup(Cache, Height) of
        [{Height, {pending, Pid}} = OtherPend] when Pid /= Me ->
            lager:debug("other pid ~p has the snapshot lock for ~p", [Pid, Height]),
            case is_process_alive(Pid) of
                true ->
                    timer:sleep(500),
                    has_snapshot(Height, Ledger, Retries - 1);
                false ->
                    case ets:select_replace(Cache,
                                            [{OtherPend, [],
                                              [{const, {Height, {pending, Me}}}]}]) of
                        %% we grabbed the lock, proceed by restarting
                        1 -> has_snapshot(Height, Ledger, Retries);
                        0 ->
                            timer:sleep(500),
                            has_snapshot(Height, Ledger, Retries - 1)
                    end
            end;
        Res when Res == [] orelse Res == [{Height, {pending, Me}}] ->
            %% try to mark pending since this can take a bit
            Old = {Height, {pending, Me}},
            GotLock = case Res of
                [] ->
                    %% nobody has the lock, try to take it
                    ets:insert_new(Cache, Old);
                _ ->
                    %% we have the lock
                    true
            end,
            case GotLock of
                false ->
                    %% wait on whoever has the lock
                    has_snapshot(Height, Ledger);
                true ->
                    lager:debug("uncached checkpoint @ ~p", [Height]),
                    CheckpointDir = checkpoint_dir(Ledger, Height),
                    case filelib:is_dir(CheckpointDir) of
                        true ->
                            Mode = case filelib:is_regular(filename:join(CheckpointDir, "delayed")) of
                                       true ->
                                           delayed;
                                       false ->
                                           active
                                   end,
                            try
                                lager:info("loading checkpoint from disk with ledger mode ~p", [Mode]),
                                %% new/2 wants to add on the ledger.db part itself
                                NewLedger = new(filename:dirname(CheckpointDir), true),
                                %% share the snapshot cache with the new ledger
                                NewLedger2 = blockchain_ledger_v1:mode(Mode,
                                                                       NewLedger#ledger_v1{
                                                                         blocks_db = Ledger#ledger_v1.blocks_db,
                                                                         blocks_cf = Ledger#ledger_v1.blocks_cf,
                                                                         heights_cf = Ledger#ledger_v1.heights_cf,
                                                                         snapshots=Cache}),
                                %% sanity check
                                case current_height(NewLedger2) of
                                    {ok, Height} ->
                                        1 = ets:select_replace(Cache, [{Old, [], [{const, {Height, {ledger, NewLedger2}}}]}]),
                                        {ok, new_context(NewLedger2)};
                                    {ok, OtherHeight} ->
                                        lager:warning("expected checkpoint ledger at height ~p but got height ~p",
                                                      [Height, OtherHeight]),
                                        %% just blow it away and let it get re-calculated
                                        remove_checkpoint(CheckpointDir),
                                        ets:delete(Cache, Height),
                                        {error, snapshot_not_found}
                                end
                            catch What:Why ->
                                      lager:warning("error opening checkpoint: ~p ~p", [What, Why]),
                                      remove_checkpoint(CheckpointDir),
                                      ets:delete(Cache, Height),
                                      {error, snapshot_not_found}
                            end;
                        _ ->
                            lager:warning("couldn't find checkpoint dir? for ~p", [Height]),
                            ets:delete(Cache, Height),
                            {error, snapshot_not_found}
                    end
            end;
        [{Height, {snapshot, SnapshotHandle}}] ->
            lager:debug("snapshot @ ~p", [Height]),
            %% because the snapshot was taken as we ingested a block to the leading ledger we need to query it
            %% as an active ledger to get the right information at this desired height
            {ok, blockchain_ledger_v1:new_context(
                   blockchain_ledger_v1:mode(active,
                                             Ledger#ledger_v1{snapshot=SnapshotHandle}))
            };
        [{Height, {ledger, SnapLedger}}] ->
            lager:debug("cached checkpoint @ ~p", [Height]),
            {ok, new_context(SnapLedger)}
    end.

-spec release_snapshot(ledger()) -> ok | {error, any()}.
release_snapshot(#ledger_v1{snapshot=undefined}) ->
    {error, undefined_snapshot};
release_snapshot(#ledger_v1{snapshot=Snapshot}) ->
    rocksdb:release_snapshot(Snapshot).

-spec snapshot(ledger()) -> {ok, rocksdb:snapshot_handle()} | {error, undefined}.
snapshot(Ledger) ->
    case Ledger#ledger_v1.snapshot of
        undefined ->
            {error, undefined};
        S ->
            {ok, S}
    end.

-spec drop_snapshots(ledger()) -> true.
drop_snapshots(#ledger_v1{snapshots=Cache}=L) ->
    clean_checkpoints(L),
    ets:delete_all_objects(Cache).

-spec subledger(ledger()) -> sub_ledger().
subledger(Ledger = #ledger_v1{mode=Mode}) ->
    case Mode of
        active -> Ledger#ledger_v1.active;
        delayed -> Ledger#ledger_v1.delayed;
        aux -> Ledger#ledger_v1.aux#aux_ledger_v1.aux
    end.

-spec subledger(ledger(), sub_ledger()) -> ledger().
subledger(Ledger = #ledger_v1{mode=Mode}, NewSubLedger) ->
    case Mode of
        active -> Ledger#ledger_v1{active=NewSubLedger};
        delayed -> Ledger#ledger_v1{delayed=NewSubLedger};
        aux -> Ledger#ledger_v1{aux=Ledger#ledger_v1.aux#aux_ledger_v1{aux=NewSubLedger}}
    end.

-spec db(ledger()) -> rocksdb:db_handle().
db(Ledger = #ledger_v1{mode=Mode}) ->
    case Mode of
        active -> Ledger#ledger_v1.db;
        delayed -> Ledger#ledger_v1.db;
        aux -> Ledger#ledger_v1.aux#aux_ledger_v1.db
    end.


atom_to_cf(Atom, Ledger) ->
    SL = subledger(Ledger),
        case Atom of
            default -> SL#sub_ledger_v1.default;
            active_gateways -> SL#sub_ledger_v1.active_gateways;
            gw_denorm -> SL#sub_ledger_v1.gw_denorm;
            entries -> SL#sub_ledger_v1.entries;
            dc_entries -> SL#sub_ledger_v1.dc_entries;
            htlcs -> SL#sub_ledger_v1.htlcs;
            pocs -> SL#sub_ledger_v1.pocs;
            securities -> SL#sub_ledger_v1.securities;
            routing -> SL#sub_ledger_v1.routing;
            subnets -> SL#sub_ledger_v1.subnets;
            state_channels -> SL#sub_ledger_v1.state_channels;
            h3dex -> SL#sub_ledger_v1.h3dex;
            validators -> SL#sub_ledger_v1.validators
        end.

apply_raw_changes(Changes, #ledger_v1{db = DB} = Ledger) ->
    {ok, Batch} = rocksdb:batch(),
    apply_raw_changes(Changes, Ledger, Batch),
    rocksdb:write_batch(DB, Batch, [{sync, true}]),
    rocksdb:release_batch(Batch).

apply_raw_changes([], _, _) ->
    ok;
apply_raw_changes([{Atom, Changes}|Tail], Ledger, Batch) ->
    CF = atom_to_cf(Atom, Ledger),
    lists:foreach(fun({changed, Key, _OldValue, Value}) ->
                          rocksdb:batch_put(Batch, CF, Key, Value);
                     ({added, Key, Value}) ->
                          rocksdb:batch_put(Batch, CF, Key, Value);
                     ({deleted, Key, _OldValue}) ->
                          rocksdb:batch_delete(Batch, CF, Key)
                  end, Changes),
    apply_raw_changes(Tail, Ledger, Batch).

cf_fold(CF, F, Acc, Ledger) ->
    try
        CFRef = atom_to_cf(CF, Ledger),
        cache_fold(Ledger, {CF, db(Ledger), CFRef}, F, Acc)
    catch C:E:S ->
            {error, {could_not_fold, C, E, S}}
    end.

fingerprint(Ledger) ->
    fingerprint(Ledger, false).

fingerprint(Ledger, Extended) ->
    {ok, Height} = current_height(Ledger),
    e2qc:cache(fp_cache, {Height, Extended},
               fun() ->
                       raw_fingerprint(Ledger, Extended)
               end).

raw_fingerprint(Ledger, Extended) ->
    try
        %% NB: remove multi_keys when they go live
        Filter = ?BC_UPGRADE_NAMES ++ [<<"transaction_fee">>, <<"multi_keys">>],
        DefaultHash0 =
            cache_fold(
              Ledger, default_cf(Ledger),
              %% if any of these are in the CF, it's a result of an
              %% old, fixed bug, they're safe to ignore.
              fun({<<"$block_", _/binary>>, _}, Acc) ->
                      Acc;
                 ({K, _} = X, Acc) ->
                      case lists:member(K, Filter) of
                          true -> Acc;
                          _ -> crypto:hash_update(Acc, term_to_binary(X))
                      end
              end, crypto:hash_init(md5)),
        DefaultHash = crypto:hash_final(DefaultHash0),
        L0 =
            [cache_fold(Ledger, CF,
                        fun({K, V}, Acc) when Mod == t2b ->
                                crypto:hash_update(Acc, term_to_binary({K, erlang:binary_to_term(V)}));
                           ({K, V}, Acc) when Mod == state_channel ->
                                {_Mod, SC} = deserialize_state_channel(V),
                                crypto:hash_update(Acc, term_to_binary({K, SC}));
                           ({K, V}, Acc) when Mod /= undefined ->
                                crypto:hash_update(Acc, term_to_binary({K, Mod:deserialize(V)}));
                           (X, Acc) ->
                                crypto:hash_update(Acc, term_to_binary(X))
                        end,
                        crypto:hash_init(md5))
             || {CF, Mod} <-
                    [{active_gateways_cf(Ledger), blockchain_ledger_gateway_v2},
                     {entries_cf(Ledger), blockchain_ledger_entry_v1},
                     {dc_entries_cf(Ledger), blockchain_ledger_data_credits_entry_v1},
                     {htlcs_cf(Ledger), blockchain_ledger_htlc_v1},
                     {pocs_cf(Ledger), t2b},
                     {securities_cf(Ledger), blockchain_ledger_security_entry_v1},
                     {routing_cf(Ledger), blockchain_ledger_routing_v1},
                     {state_channels_cf(Ledger), state_channel},
                     {subnets_cf(Ledger), undefined}
                    ]],
        L = [DefaultHash | lists:map(fun crypto:hash_final/1, L0)],
        LedgerHash = crypto:hash_final(
                       lists:foldl(
                         fun(Hs, Ctx) -> crypto:hash_update(Ctx, Hs) end,
                         crypto:hash_init(md5),
                         L)),
        case Extended of
            false ->
                {ok, #{<<"ledger_fingerprint">> => LedgerHash}};
            _ ->
                [_, GWsHash, EntriesHash, DCEntriesHash, HTLCsHash,
                 PoCsHash, SecuritiesHash, RoutingsHash, StateChannelsHash, SubnetsHash] = L,
                {ok, #{<<"ledger_fingerprint">> => LedgerHash,
                       <<"gateways_fingerprint">> => GWsHash,
                       <<"core_fingerprint">> => DefaultHash,
                       <<"entries_fingerprint">> => EntriesHash,
                       <<"dc_entries_fingerprint">> => DCEntriesHash,
                       <<"htlc_fingerprint">> => HTLCsHash,
                       <<"securities_fingerprint">> => SecuritiesHash,
                       <<"routings_fingerprint">> => RoutingsHash,
                       <<"poc_fingerprint">> => PoCsHash,
                       <<"state_channels_fingerprint">> => StateChannelsHash,
                       <<"subnets_fingerprint">> => SubnetsHash
                      }}
        end
    catch C:E:S ->
            lager:warning("fp error ~p:~p ~p", [C, E, S]),
            {error, could_not_fingerprint}
    end.

-spec current_height(ledger()) -> {ok, non_neg_integer()} | {error, any()}.
current_height(Ledger) ->
    DefaultCF = default_cf(Ledger),
    case cache_get(Ledger, DefaultCF, ?CURRENT_HEIGHT, []) of
        {ok, <<Height:64/integer-unsigned-big>>} ->
            {ok, Height};
        not_found ->
            {ok, 0};
        Error ->
            Error
    end.

-spec current_height(pos_integer(), ledger()) -> ok | {error, any()}.
current_height(Height, Ledger) ->
    DefaultCF = default_cf(Ledger),
    cache_put(Ledger, DefaultCF, ?CURRENT_HEIGHT, <<Height:64/integer-unsigned-big>>).

-spec increment_height(blockchain_block:block(), ledger()) -> ok | {error, any()}.
increment_height(Block, Ledger) ->
    DefaultCF = default_cf(Ledger),
    BlockHeight = blockchain_block:height(Block),
    case current_height(Ledger) of
        {error, _} ->
            cache_put(Ledger, DefaultCF, ?CURRENT_HEIGHT, <<1:64/integer-unsigned-big>>);
        {ok, Height0} ->
            Height1 = erlang:max(BlockHeight, Height0),
            cache_put(Ledger, DefaultCF, ?CURRENT_HEIGHT, <<Height1:64/integer-unsigned-big>>)
    end.

-spec consensus_members(ledger()) -> {ok, [libp2p_crypto:pubkey_bin()]} | {error, any()}.
consensus_members(Ledger) ->
    DefaultCF = default_cf(Ledger),
    case cache_get(Ledger, DefaultCF, ?CONSENSUS_MEMBERS, []) of
        {ok, Bin} ->
            {ok, erlang:binary_to_term(Bin)};
        not_found ->
            {error, not_found};
        Error ->
            Error
    end.

-spec consensus_members([libp2p_crypto:pubkey_bin()], ledger()) ->  ok | {error, any()}.
consensus_members(Members, Ledger) ->
    Bin = erlang:term_to_binary(Members),
    DefaultCF = default_cf(Ledger),
    cache_put(Ledger, DefaultCF, ?CONSENSUS_MEMBERS, Bin).

-spec election_height(ledger()) -> {ok, non_neg_integer()} | {error, any()}.
election_height(Ledger) ->
    DefaultCF = default_cf(Ledger),
    case cache_get(Ledger, DefaultCF, ?ELECTION_HEIGHT, []) of
        {ok, Bin} ->
            {ok, erlang:binary_to_term(Bin)};
        not_found ->
            {error, not_found};
        Error ->
            Error
    end.

-spec election_height(non_neg_integer(), ledger()) -> ok | {error, any()}.
election_height(Height, Ledger) ->
    Bin = erlang:term_to_binary(Height),
    DefaultCF = default_cf(Ledger),
    cache_put(Ledger, DefaultCF, ?ELECTION_HEIGHT, Bin).

-spec election_epoch(ledger()) -> {ok, non_neg_integer()} | {error, any()}.
election_epoch(Ledger) ->
    DefaultCF = default_cf(Ledger),
    case cache_get(Ledger, DefaultCF, ?ELECTION_EPOCH, []) of
        {ok, Bin} ->
            {ok, erlang:binary_to_term(Bin)};
        not_found ->
            {ok, 0};
        Error ->
            Error
    end.

-spec election_epoch(non_neg_integer(), ledger()) -> ok | {error, any()}.
election_epoch(Epoch, Ledger) ->
    Bin = erlang:term_to_binary(Epoch),
    DefaultCF = default_cf(Ledger),
    cache_put(Ledger, DefaultCF, ?ELECTION_EPOCH, Bin).

process_delayed_actions(Block, Ledger, Chain) ->
    DefaultCF = default_cf(Ledger),
    ok = process_threshold_txns(DefaultCF, Ledger, Chain),
    PendingTxns =
        case cache_get(Ledger, DefaultCF, block_name(Block), []) of
            {ok, BP} ->
                binary_to_term(BP);
            not_found ->
                []
                %% function clause on error for now since this could
                %% cause a fork, should we exception here and hope an
                %% eventual retry will work?
        end,
    lists:foreach(
      fun(Hash) ->
              {ok, Bin} = cache_get(Ledger, DefaultCF, Hash, []),
              {Type, Txn} = binary_to_term(Bin),
              case Type:delayed_absorb(Txn, Ledger) of
                  ok ->
                      cache_delete(Ledger, DefaultCF, Hash);
                  {error, Reason} ->
                      lager:error("problem applying delayed txn: ~p", [Reason]),
                      error(bad_delayed_txn)
              end
      end,
      PendingTxns),
    cache_delete(Ledger, DefaultCF, block_name(Block)),

    %% do the stake cooldown work
    HeightEntries =
        case cache_get(Ledger, DefaultCF, cd_block_name(Block), []) of
            {ok, HE} ->
                binary_to_term(HE);
            not_found ->
                [];
            {error, Reason} -> error(Reason)
        end,
    lists:foreach(
      fun(#validator_stake_v1{owner = O,
                              validator = V,
                              stake = S}) ->
              ok = finalize_validator(V, Ledger),
              ok = credit_account(O, S, Ledger)
      end,
      HeightEntries),
    cache_delete(Ledger, DefaultCF, cd_block_name(Block)),
    ok.

delay_vars(Effective, Vars, Ledger) ->
    DefaultCF = default_cf(Ledger),
    %% save the vars txn to disk
    Hash = blockchain_txn_vars_v1:hash(Vars),
    cache_put(Ledger, DefaultCF, Hash, term_to_binary({blockchain_txn_vars_v1, Vars})),
    PendingTxns =
        case cache_get(Ledger, DefaultCF, block_name(Effective), []) of
            {ok, BP} ->
                binary_to_term(BP);
            not_found ->
                []
            %% Error ->  % just gonna function clause for now
            %%     %% since this could cause a fork, should we exception
            %%     %% here and hope an eventual retry will work?
            %%     []
        end,
    PendingTxns1 = PendingTxns ++ [Hash],
    cache_put(Ledger, DefaultCF, block_name(Effective),
              term_to_binary(PendingTxns1)).

block_name(Block) ->
    <<"$block_", (integer_to_binary(Block))/binary>>.

cd_block_name(Block) ->
    <<"$cd_block_", (integer_to_binary(Block))/binary>>.

-spec save_threshold_txn(blockchain_txn_vars_v1:txn_vars(), ledger()) ->  ok | {error, any()}.
save_threshold_txn(Txn, Ledger) ->
    DefaultCF = default_cf(Ledger),
    Bin = term_to_binary(Txn),
    Name = threshold_name(Txn),
    cache_put(Ledger, DefaultCF, Name, Bin).

threshold_name(Txn) ->
    Nonce = blockchain_txn_vars_v1:nonce(Txn),
    <<"$threshold_txn_", (integer_to_binary(Nonce))/binary>>.

process_threshold_txns(CF, Ledger, Chain) ->
    [case blockchain_txn_vars_v1:maybe_absorb(Txn, Ledger, Chain) of
         false -> ok;
         %% true here means we've passed the threshold and have
         %% scheduled the var to be committed in the future, so we can
         %% safely delete it from the list
         true -> cache_delete(Ledger, CF, threshold_name(Txn))
     end
     || Txn <- scan_threshold_txns(Ledger, CF)],
    ok.

scan_threshold_txns(Ledger, CF) ->
    L = cache_fold(Ledger, CF,
                   fun({_Name, BValue}, Acc) ->
                           Value = binary_to_term(BValue),
                           [Value | Acc]
                   end, [],
                   [{start, {seek, <<"$threshold_txn_">>}},
                    {iterate_upper_bound, <<"$threshold_txn`">>}]),
    lists:reverse(L).

-spec active_gateways(ledger()) -> active_gateways().
active_gateways(Ledger) ->
    AGwsCF = active_gateways_cf(Ledger),
    cache_fold(
      Ledger,
      AGwsCF,
      fun({Address, Binary}, Acc) ->
              Gw = blockchain_ledger_gateway_v2:deserialize(Binary),
              maps:put(Address, Gw, Acc)
      end,
      #{}
     ).

-spec gateway_count(ledger()) -> non_neg_integer().
gateway_count(Ledger) ->
    AGwsCF = active_gateways_cf(Ledger),
    cache_fold(
      Ledger,
      AGwsCF,
      fun({_Address, _Binary}, Acc) ->
              %% TODO perhaps we want to filter inactive GWs here?
              Acc + 1
      end,
      0
     ).


%% note that instead of calling lists:sort(maps:to_list(active_gateways())) here
%% we construct the list in the same order without an intermediate map to make less
%% garbage
snapshot_gateways(Ledger) ->
    AGwsCF = active_gateways_cf(Ledger),
    lists:reverse(cache_fold(
                    Ledger,
                    AGwsCF,
                    fun({Address, Binary}, Acc) ->
                            Gw = blockchain_ledger_gateway_v2:deserialize(Binary),
                            [{Address, Gw}| Acc]
                    end,
                    []
                   )).

-spec snapshot_raw_gateways(ledger()) -> [{binary(), binary()}].
snapshot_raw_gateways(Ledger) ->
    AGwsCF = active_gateways_cf(Ledger),
    snapshot_raw(AGwsCF, Ledger).

load_raw_gateways(Gateways, Ledger) ->
    AGwsCF = active_gateways_cf(Ledger),
    load_raw(Gateways, AGwsCF, Ledger).

snapshot_validators(Ledger) ->
    ValsCF = validators_cf(Ledger),
    snapshot_raw(ValsCF, Ledger).

load_validators(Gateways, Ledger) ->
    ValsCF = validators_cf(Ledger),
    load_raw(Gateways, ValsCF, Ledger).

-spec load_gateways([{libp2p_crypto:pubkey_bin(), blockchain_ledger_gateway_v2:gateway()}],
                    ledger()) -> ok | {error, _}.
load_gateways(Gws, Ledger) ->
    AGwsCF = active_gateways_cf(Ledger),
    GwDenormCF = gw_denorm_cf(Ledger),
    maps:map(
      fun(Address, Gw) ->
              Bin = blockchain_ledger_gateway_v2:serialize(Gw),
              Location = blockchain_ledger_gateway_v2:location(Gw),
              LastChallenge = blockchain_ledger_gateway_v2:last_poc_challenge(Gw),
              Owner = blockchain_ledger_gateway_v2:owner_address(Gw),
              cache_put(Ledger, GwDenormCF, <<Address/binary, "-loc">>, term_to_binary(Location)),
              cache_put(Ledger, GwDenormCF, <<Address/binary, "-last-challenge">>,
                        term_to_binary(LastChallenge)),
              cache_put(Ledger, GwDenormCF, <<Address/binary, "-owner">>, Owner),
              cache_put(Ledger, AGwsCF, Address, Bin)
      end,
      maps:from_list(Gws)),
    ok.

-spec entries(ledger()) -> entries().
entries(Ledger) ->
    EntriesCF = entries_cf(Ledger),
    cache_fold(
        Ledger,
        EntriesCF,
        fun({Address, Binary}, Acc) ->
            Entry = blockchain_ledger_entry_v1:deserialize(Binary),
            maps:put(Address, Entry, Acc)
        end,
        #{}
    ).

-spec dc_entries(ledger()) -> dc_entries().
dc_entries(Ledger) ->
    DCEntriesCF = dc_entries_cf(Ledger),
    cache_fold(
        Ledger,
        DCEntriesCF,
        fun({Address, Binary}, Acc) ->
            Entry = blockchain_ledger_data_credits_entry_v1:deserialize(Binary),
            maps:put(Address, Entry, Acc)
        end,
        #{}
    ).

-spec htlcs(ledger()) -> htlcs().
htlcs(Ledger) ->
    HTLCsCF = htlcs_cf(Ledger),
    cache_fold(
        Ledger,
        HTLCsCF,
        fun({Address, Binary}, Acc) ->
            Entry = blockchain_ledger_htlc_v1:deserialize(Binary),
            maps:put(Address, Entry, Acc)
        end,
        #{}
    ).

-spec master_key(ledger()) -> {ok, binary()} | {error, any()}.
master_key(Ledger) ->
    DefaultCF = default_cf(Ledger),
    case cache_get(Ledger, DefaultCF, ?MASTER_KEY, []) of
        {ok, MasterKey} ->
            {ok, MasterKey};
        not_found ->
            {error, not_found};
        Error ->
            Error
    end.

-spec master_key(binary(), ledger()) -> ok | {error, any()}.
master_key(NewKey, Ledger) ->
    DefaultCF = default_cf(Ledger),
    cache_put(Ledger, DefaultCF, ?MASTER_KEY, NewKey).

-spec multi_keys(ledger()) -> {ok, [binary()]} | {error, any()}.
multi_keys(Ledger) ->
    DefaultCF = default_cf(Ledger),
    case cache_get(Ledger, DefaultCF, ?MULTI_KEYS, []) of
        {ok, []} ->
            {error, not_found};
        {ok, MultiKeysBin} ->
            {ok, blockchain_utils:bin_keys_to_list(MultiKeysBin)};
        not_found ->
            {error, not_found};
        Error ->
            Error
    end.

-spec multi_keys([binary()], ledger()) -> ok | {error, any()}.
multi_keys(NewKeys, Ledger) ->
    DefaultCF = default_cf(Ledger),
    cache_put(Ledger, DefaultCF, ?MULTI_KEYS, blockchain_utils:keys_list_to_bin(NewKeys)).

vars(Vars, Unset, Ledger) ->
    DefaultCF = default_cf(Ledger),
    maps:map(
      fun(K, V) ->
              cache_put(Ledger, DefaultCF, var_name(K), term_to_binary(V))
      end,
      Vars),
    lists:foreach(
      fun(K) ->
              cache_delete(Ledger, DefaultCF, var_name(K))
      end,
      Unset),
    ok.

-spec set_aux_vars(AuxVars :: map(), AuxLedger :: ledger()) -> ok.
set_aux_vars(AuxVars, #ledger_v1{mode=aux}=AuxLedger) ->
    Ctx = new_context(AuxLedger),
    ok = vars(AuxVars, [], Ctx),
    ok = commit_context(Ctx),
    ok;
set_aux_vars(_ExtraVars, _Ledger) ->
    error(cannot_set_vars_not_aux_ledger).

config(ConfigName, Ledger) ->
    DefaultCF = default_cf(Ledger),
    case cache_get(Ledger, DefaultCF, var_name(ConfigName), []) of
        {ok, ConfigVal} ->
            {ok, binary_to_term(ConfigVal)};
        not_found ->
            {error, not_found};
        Error ->
            Error
    end.

vars_nonce(Ledger) ->
    DefaultCF = default_cf(Ledger),
    case cache_get(Ledger, DefaultCF, ?VARS_NONCE, []) of
        {ok, Nonce} ->
            {ok, binary_to_term(Nonce)};
        not_found ->
            {error, not_found};
        Error ->
            Error
    end.

vars_nonce(NewNonce, Ledger) ->
    DefaultCF = default_cf(Ledger),
    cache_put(Ledger, DefaultCF, ?VARS_NONCE, term_to_binary(NewNonce)).

-spec find_gateway_info(libp2p_crypto:pubkey_bin(), ledger()) -> {ok, blockchain_ledger_gateway_v2:gateway()}
                                                                 | {error, any()}.
find_gateway_info(Address, Ledger) ->
    AGwsCF = active_gateways_cf(Ledger),
    case application:get_env(blockchain, find_gateway_sim_delay, 0) of
        0 -> ok;
        N -> timer:sleep(N)
    end,
    case cache_get(Ledger, AGwsCF, Address, []) of
        {ok, BinGw} ->
            {ok, blockchain_ledger_gateway_v2:deserialize(BinGw)};
        not_found ->
            {error, not_found};
        Error ->
            Error
    end.

find_gateway_location(Address, Ledger) ->
    AGwsCF = active_gateways_cf(Ledger),
    GwDenormCF = gw_denorm_cf(Ledger),
    case cache_get(Ledger, GwDenormCF, <<Address/binary, "-loc">>, []) of
        {ok, BinLoc} ->
            {ok, binary_to_term(BinLoc)};
        _ ->
            case cache_get(Ledger, AGwsCF, Address, []) of
                {ok, BinGw} ->
                    Gw = blockchain_ledger_gateway_v2:deserialize(BinGw),
                    Location = blockchain_ledger_gateway_v2:location(Gw),
                    {ok, Location};
                not_found ->
                    {error, not_found};
                Error ->
                    Error
            end
    end.

find_gateway_owner(Address,  Ledger) ->
    AGwsCF = active_gateways_cf(Ledger),
    GwDenormCF = gw_denorm_cf(Ledger),
    case cache_get(Ledger, GwDenormCF, <<Address/binary, "-owner">>, []) of
        {ok, Owner} ->
            {ok, Owner};
        _ ->
            case cache_get(Ledger, AGwsCF, Address, []) of
                {ok, BinGw} ->
                    Gw = blockchain_ledger_gateway_v2:deserialize(BinGw),
                    Owner = blockchain_ledger_gateway_v2:owner_address(Gw),
                    {ok, Owner};
                not_found ->
                    {error, not_found};
                Error ->
                    Error
            end
    end.

find_gateway_last_challenge(Address, Ledger) ->
    AGwsCF = active_gateways_cf(Ledger),
    GwDenormCF = gw_denorm_cf(Ledger),
    case cache_get(Ledger, GwDenormCF, <<Address/binary, "-last-challenge">>, []) of
        {ok, BinChallenge} ->
            {ok, binary_to_term(BinChallenge)};
        _ ->
            case cache_get(Ledger, AGwsCF, Address, []) of
                {ok, BinGw} ->
                    Gw = blockchain_ledger_gateway_v2:deserialize(BinGw),
                    LastChallenge = blockchain_ledger_gateway_v2:last_poc_challenge(Gw),
                    {ok, LastChallenge};
                not_found ->
                    {error, not_found};
                Error ->
                    Error
            end
    end.

-spec add_gateway(libp2p_crypto:pubkey_bin(), libp2p_crypto:pubkey_bin(), ledger()) -> ok | {error, gateway_already_active}.
add_gateway(OwnerAddr, GatewayAddress, Ledger) ->
    add_gateway(OwnerAddr, GatewayAddress, full, Ledger).

-spec add_gateway(libp2p_crypto:pubkey_bin(), libp2p_crypto:pubkey_bin(), blockchain_ledger_gateway_v2:mode(), ledger()) -> ok | {error, gateway_already_active}.
add_gateway(OwnerAddr, GatewayAddress, Mode, Ledger) ->
    case ?MODULE:find_gateway_info(GatewayAddress, Ledger) of
        {ok, _} ->
            {error, gateway_already_active};
        _ ->
            Gateway = blockchain_ledger_gateway_v2:new(OwnerAddr, undefined, Mode),
            update_gateway(Gateway, GatewayAddress, Ledger)
    end.

%% NOTE: This should only be allowed when adding a gateway which was
%% added in an old blockchain and is being added via a special
%% genesis block transaction to a new chain.
-spec add_gateway(OwnerAddress :: libp2p_crypto:pubkey_bin(),
                  GatewayAddress :: libp2p_crypto:pubkey_bin(),
                  Location :: undefined | pos_integer(),
                  Nonce :: non_neg_integer(),
                  Mode :: blockchain_ledger_gateway_v2:mode(),
                  Ledger :: ledger()) -> ok | {error, gateway_already_active}.
add_gateway(OwnerAddr,
            GatewayAddress,
            Location,
            Nonce,
            Mode,
            Ledger) ->
    case ?MODULE:find_gateway_info(GatewayAddress, Ledger) of
        {ok, _} ->
            {error, gateway_already_active};
        _ ->
            {ok, Height} = ?MODULE:current_height(Ledger),
            Gateway = blockchain_ledger_gateway_v2:new(OwnerAddr, Location, Mode, Nonce),
            NewGw0 = blockchain_ledger_gateway_v2:set_alpha_beta_delta(1.0, 1.0, Height, Gateway),

            NewGw =
                case ?MODULE:config(?poc_version, Ledger) of
                    {ok, V} when V > 6 ->
                        {ok, Res} = blockchain:config(?poc_target_hex_parent_res, Ledger),
                        Hex = h3:parent(Location, Res),
                        add_to_hex(Hex, GatewayAddress, Ledger),
                        NewGw0;
                    {ok, V} when V > 3 ->
                        Gateways = active_gateways(Ledger),
                        Neighbors = blockchain_poc_path:neighbors(NewGw0, Gateways, Ledger),
                        NewGw1 = blockchain_ledger_gateway_v2:neighbors(Neighbors, NewGw0),
                        fixup_neighbors(GatewayAddress, Gateways, Neighbors, Ledger),
                        NewGw1;
                    _ ->
                        Gateways = active_gateways(Ledger),
                        Neighbors = blockchain_poc_path:neighbors(NewGw0, Gateways, Ledger),
                        NewGw1 = blockchain_ledger_gateway_v2:neighbors(Neighbors, NewGw0),
                        fixup_neighbors(GatewayAddress, Gateways, Neighbors, Ledger),
                        NewGw1
                end,

            update_gateway(NewGw, GatewayAddress, Ledger)
    end.

fixup_neighbors(Addr, Gateways, Neighbors, Ledger) ->
    Remove = maps:filter(
               fun(A, _G) when A == Addr ->
                       false;
                  (A, G) ->
                       (not lists:member(A, Neighbors)) andalso
                           lists:member(Addr, blockchain_ledger_gateway_v2:neighbors(G))
               end,
               Gateways),
    Add = maps:filter(
            fun(A, _G) when A == Addr ->
                    false;
               (A, G) ->
                    lists:member(A, Neighbors) andalso
                        (not lists:member(Addr, blockchain_ledger_gateway_v2:neighbors(G)))
            end,
            Gateways),

    R1 = maps:map(fun(_A, G) ->
                          blockchain_ledger_gateway_v2:remove_neighbor(Addr, G)
                  end, Remove),
    A1 = maps:map(fun(_A, G) ->
                          blockchain_ledger_gateway_v2:add_neighbor(Addr, G)
                  end, Add),
    maps:map(fun(A, G) ->
                     update_gateway(G, A, Ledger)
             end, maps:merge(R1, A1)),
    ok.

-spec update_gateway(Gw :: blockchain_ledger_gateway_v2:gateway(),
                     GwAddr :: libp2p_crypto:pubkey_bin(),
                     Ledger :: ledger()) -> ok | {error, _}.
update_gateway(Gw, GwAddr, Ledger) ->
    Bin = blockchain_ledger_gateway_v2:serialize(Gw),
    AGwsCF = active_gateways_cf(Ledger),
    GwDenormCF = gw_denorm_cf(Ledger),
    cache_put(Ledger, AGwsCF, GwAddr, Bin),
    Location = blockchain_ledger_gateway_v2:location(Gw),
    LastChallenge = blockchain_ledger_gateway_v2:last_poc_challenge(Gw),
    Owner = blockchain_ledger_gateway_v2:owner_address(Gw),
    cache_put(Ledger, GwDenormCF, <<GwAddr/binary, "-loc">>, term_to_binary(Location)),
    cache_put(Ledger, GwDenormCF, <<GwAddr/binary, "-last-challenge">>,
              term_to_binary(LastChallenge)),
    cache_put(Ledger, GwDenormCF, <<GwAddr/binary, "-owner">>, Owner).

-spec add_gateway_location(libp2p_crypto:pubkey_bin(), non_neg_integer(), non_neg_integer(), ledger()) -> ok | {error, no_active_gateway}.
add_gateway_location(GatewayAddress, Location, Nonce, Ledger) ->
    case ?MODULE:find_gateway_info(GatewayAddress, Ledger) of
        {error, _} ->
            {error, no_active_gateway};
        {ok, Gw} ->
            {ok, Height} = ?MODULE:current_height(Ledger),
            Gw1 = blockchain_ledger_gateway_v2:location(Location, Gw),
            Gw2 = blockchain_ledger_gateway_v2:nonce(Nonce, Gw1),
            %% Disable setting the last location nonce until we build a chain var to restore witnesses
            Gw3 = Gw2, %blockchain_ledger_gateway_v2:last_location_nonce(Nonce, Gw2),
            Gw4 = blockchain_ledger_gateway_v2:set_alpha_beta_delta(1.0, 1.0, Height, Gw3),
            NewGw = blockchain_ledger_gateway_v2:clear_witnesses(Gw4),
            update_gateway(NewGw, GatewayAddress, Ledger)
    end.

-spec add_gateway_gain(libp2p_crypto:pubkey_bin(), integer(), non_neg_integer(), ledger()) -> ok | {error, no_active_gateway}.
add_gateway_gain(GatewayAddress, Gain, Nonce, Ledger) ->
    case ?MODULE:find_gateway_info(GatewayAddress, Ledger) of
        {error, _} ->
            {error, no_active_gateway};
        {ok, Gw} ->
            Gw1 = blockchain_ledger_gateway_v2:gain(Gain, Gw),
            Gw2 = blockchain_ledger_gateway_v2:nonce(Nonce, Gw1),
            update_gateway(Gw2, GatewayAddress, Ledger)
    end.

-spec add_gateway_elevation(libp2p_crypto:pubkey_bin(), integer(), non_neg_integer(), ledger()) -> ok | {error, no_active_gateway}.
add_gateway_elevation(GatewayAddress, Elevation, Nonce, Ledger) ->
    case ?MODULE:find_gateway_info(GatewayAddress, Ledger) of
        {error, _} ->
            {error, no_active_gateway};
        {ok, Gw} ->
            Gw1 = blockchain_ledger_gateway_v2:elevation(Elevation, Gw),
            Gw2 = blockchain_ledger_gateway_v2:nonce(Nonce, Gw1),
            update_gateway(Gw2, GatewayAddress, Ledger)
    end.

cg_versions(Ledger) ->
    case config(?election_version, Ledger) of
        {ok, N} when N >= 5 ->
            validator_versions(Ledger);
        _ ->
            gateway_versions(Ledger)
    end.

validator_versions(Ledger) ->
    %% reuse this var despite the name
    case config(?var_gw_inactivity_threshold, Ledger) of
        {error, _} = Err ->
            Err;
        {ok, Threshold} ->
            {ok, Height} = blockchain_ledger_v1:current_height(Ledger),
            ValCF = validators_cf(Ledger),
            Inc = fun(X) -> X + 1 end,
            Versions =
                cache_fold(
                  Ledger, ValCF,
                  fun({_Addr, BinVal}, Acc) ->
                          Val = blockchain_ledger_validator_v1:deserialize(BinVal),
                          Last = blockchain_ledger_validator_v1:last_heartbeat(Val),
                          Version = blockchain_ledger_validator_v1:version(Val),
                          case (Height - Last) >= Threshold of
                              true ->
                                  Acc;
                              false ->
                                  maps:update_with(Version, Inc, 1, Acc)
                          end
                  end,
                  #{}),
            L = maps:to_list(Versions),
            Tot = lists:sum([Ct || {_V, Ct} <- L]),

            %% reformat counts as percentages
            [{V, Ct / Tot} || {V, Ct} <- L]
    end.

gateway_versions(Ledger) ->
    case config(?var_gw_inactivity_threshold, Ledger) of
        {error, not_found} ->
            gateway_versions_fallback(Ledger);
        {ok, DeathThreshold} ->
            {ok, Height} = blockchain_ledger_v1:current_height(Ledger),
            Gateways = filter_dead(active_gateways(Ledger), Height, DeathThreshold),
            Inc = fun(X) -> X + 1 end,
            Versions =
            maps:fold(
              fun(_, Gw, Acc) ->
                      V = blockchain_ledger_gateway_v2:version(Gw),
                      maps:update_with(V, Inc, 1, Acc)
              end,
              #{},
              Gateways),
            L = maps:to_list(Versions),
            Tot = lists:sum([Ct || {_V, Ct} <- L]),

            %% reformat counts as percentages
            [{V, Ct / Tot} || {V, Ct} <- L]
    end.

gateway_versions_fallback(Ledger) ->
    Gateways = active_gateways(Ledger),
    Inc = fun(X) -> X + 1 end,
    Versions =
        maps:fold(
          fun(_, Gw, Acc) ->
                  V = blockchain_ledger_gateway_v2:version(Gw),
                  maps:update_with(V, Inc, 1, Acc)
          end,
         #{},
          Gateways),
    L = maps:to_list(Versions),
    Tot = lists:sum([Ct || {_V, Ct} <- L]),

    %% reformat counts as percentages
    [{V, Ct / Tot} || {V, Ct} <- L].

filter_dead(Gws, Height, Threshold) ->
    maps:filter(
      fun(_Addr, Gw) ->
              Last = last(blockchain_ledger_gateway_v2:last_poc_challenge(Gw)),
              %% calculate the number of blocks since we last saw a challenge
              Since = Height - Last,
              %% if since is bigger than the threshold, invert to exclude
              not (Since >= Threshold)
      end,
      Gws).

last(undefined) ->
    0;
last(N) when is_integer(N) ->
    N.

%%--------------------------------------------------------------------
%% @doc Update the score of a hotspot by looking at the updated alpha/beta values.
%% In order to ensure that old POCs don't have a drastic effect on the eventual score
%% for a gateway, we apply a constant scaled decay dependent on the delta update for the hotspot.
%%
%% Furthermore, since we don't allow scores to go negative, we scale alpha and beta values
%% back to 1.0 each, if it dips below 0 after the decay has been applied
%%
%% At the end of it, we just supply the new alpha, beta and delta values and store
%% only those in the ledger.
%%
%% @end
%%--------------------------------------------------------------------
-spec update_gateway_score(GatewayAddress :: libp2p_crypto:pubkey_bin(),
                           {Alpha :: float(), Beta :: float()},
                           Ledger :: ledger()) -> ok | {error, any()}.
update_gateway_score(GatewayAddress, {Alpha, Beta}, Ledger) ->
    case ?MODULE:find_gateway_info(GatewayAddress, Ledger) of
        {error, _}=Error ->
            Error;
        {ok, Gw} ->
            {ok, Height} = blockchain_ledger_v1:current_height(Ledger),
            {Alpha0, Beta0, _} = blockchain_ledger_gateway_v2:score(GatewayAddress, Gw, Height, Ledger),
            NewGw = blockchain_ledger_gateway_v2:set_alpha_beta_delta(blockchain_utils:normalize_float(Alpha0 + Alpha),
                                                                      blockchain_utils:normalize_float(Beta0 + Beta),
                                                                      Height, Gw),
            update_gateway(NewGw, GatewayAddress, Ledger)
    end.

-spec gateway_score(GatewayAddress :: libp2p_crypto:pubkey_bin(), Ledger :: ledger()) -> {ok, float()} | {error, any()}.
gateway_score(GatewayAddress, Ledger) ->
    case ?MODULE:find_gateway_info(GatewayAddress, Ledger) of
        {error, _}=Error ->
            Error;
        {ok, Gw} ->
            {ok, Height} = blockchain_ledger_v1:current_height(Ledger),
            {_Alpha, _Beta, Score} = blockchain_ledger_gateway_v2:score(GatewayAddress, Gw, Height, Ledger),
            {ok, Score}
    end.

-spec update_gateway_oui(Gateway :: libp2p_crypto:pubkey_bin(),
                         OUI :: pos_integer() | undefined,
                         Nonce :: non_neg_integer(),
                         Ledger :: ledger()) -> ok | {error, any()}.
update_gateway_oui(Gateway, OUI, Nonce, Ledger) ->
    case ?MODULE:find_gateway_info(Gateway, Ledger) of
        {error, _}=Error ->
            Error;
        {ok, Gw} ->
            NewGw0 = blockchain_ledger_gateway_v2:oui(OUI, Gw),
            NewGw = blockchain_ledger_gateway_v2:nonce(Nonce, NewGw0),
            update_gateway(NewGw, Gateway, Ledger)
    end.

-spec insert_witnesses(PubkeyBin :: libp2p_crypto:pubkey_bin(),
                       Witnesses :: [blockchain_poc_witness_v1:poc_witness() | blockchain_poc_receipt_v1:poc_receipt()],
                       Ledger :: ledger()) -> ok | {error, any()}.
insert_witnesses(_PubkeyBin, _Witnesses, _Ledger) ->
    ok.
    %% case blockchain:config(?poc_version, Ledger) of
    %%     %% only works with poc-v9 and above
    %%     {ok, V} when V >= 9 ->
    %%         case ?MODULE:find_gateway_info(PubkeyBin, Ledger) of
    %%             {error, _}=Error ->
    %%                 Error;
    %%             {ok, GW0} ->
    %%                 GW1 = lists:foldl(fun(#blockchain_poc_witness_v1_pb{}=POCWitness, GW) ->
    %%                                           WitnessPubkeyBin = blockchain_poc_witness_v1:gateway(POCWitness),
    %%                                           case ?MODULE:find_gateway_info(WitnessPubkeyBin, Ledger) of
    %%                                               {ok, WitnessGw} ->
    %%                                                   blockchain_ledger_gateway_v2:add_witness({poc_witness, WitnessPubkeyBin, WitnessGw, POCWitness, GW, PubkeyBin, Ledger});
    %%                                               {error, Reason} ->
    %%                                                   lager:warning("exiting trying to add witness", [Reason]),
    %%                                                   erlang:error({insert_witnesses_error, Reason})
    %%                                           end;
    %%                                      (#blockchain_poc_receipt_v1_pb{}=POCWitness, GW) ->
    %%                                           ReceiptPubkeyBin = blockchain_poc_receipt_v1:gateway(POCWitness),
    %%                                           case ?MODULE:find_gateway_info(ReceiptPubkeyBin, Ledger) of
    %%                                               {ok, ReceiptGw} ->
    %%                                                   blockchain_ledger_gateway_v2:add_witness({poc_receipt, ReceiptPubkeyBin, ReceiptGw, POCWitness, GW, PubkeyBin, Ledger});
    %%                                               {error, Reason} ->
    %%                                                   lager:warning("exiting trying to add witness", [Reason]),
    %%                                                   erlang:error({insert_witnesses_error, Reason})
    %%                                           end;
    %%                                      (_, _) ->
    %%                                           erlang:error({invalid, unknown_witness_type})
    %%                                   end, GW0, Witnesses),
    %%                 update_gateway(GW1, PubkeyBin, Ledger)
    %%         end;
    %%     _ ->
    %%         {error, incorrect_poc_version}
    %% end.

-spec add_gateway_witnesses(GatewayAddress :: libp2p_crypto:pubkey_bin(),
                            WitnessInfo :: [{integer(), non_neg_integer(), libp2p_crypto:pubkey_bin()}],
                            Ledger :: ledger()) -> ok | {error, any()}.
add_gateway_witnesses(_GatewayAddress, _WitnessInfo, _Ledger) ->
    ok.
    %% TODO: if we want to bring this stuff back, we need to make sure that we have a var in place
    %% to limit it more strictly.  in order to make it deterministic after this code goes in, we'll
    %% need to start the var at 0 and then raise it.

    %% case ?MODULE:find_gateway_info(GatewayAddress, Ledger) of
    %%     {error, _}=Error ->
    %%         Error;
    %%     {ok, GW0} ->
    %%         GW1 = lists:foldl(fun({RSSI, TS, WitnessAddress}, GW) ->
    %%                                   case ?MODULE:find_gateway_info(WitnessAddress, Ledger) of
    %%                                       {ok, Witness} ->
    %%                                           blockchain_ledger_gateway_v2:add_witness(WitnessAddress, Witness, RSSI, TS, GW, GatewayAddress, Ledger);
    %%                                       {error, Reason} ->
    %%                                           lager:warning("exiting trying to add witness",
    %%                                                         [Reason]),
    %%                                           erlang:error({add_gateway_error, Reason})
    %%                                   end
    %%                           end, GW0, WitnessInfo),
    %%         update_gateway(GW1, GatewayAddress, Ledger)
    %% end.

-spec remove_gateway_witness(GatewayPubkeyBin :: libp2p_crypto:pubkey_bin(),
                             Ledger :: ledger()) -> ok | {error, any()}.
remove_gateway_witness(GatewayPubkeyBin, Ledger) ->
    case ?MODULE:find_gateway_info(GatewayPubkeyBin, Ledger) of
        {error, _}=Error ->
            Error;
        {ok, GW0} ->
            GW1 = blockchain_ledger_gateway_v2:clear_witnesses(GW0),
            ?MODULE:update_gateway(GW1, GatewayPubkeyBin, Ledger)
    end.

-spec refresh_gateway_witnesses(blockchain_block:hash(), ledger()) -> ok | {error, any()}.
refresh_gateway_witnesses(Hash, Ledger) ->
    case ?MODULE:config(?witness_refresh_interval, Ledger) of
        {ok, RefreshInterval} when is_integer(RefreshInterval) ->
            case ?MODULE:config(?witness_refresh_rand_n, Ledger) of
                {ok, RandN} when is_integer(RandN) ->
                    %% We need to do all the calculation within this context
                    %% create a new context if we don't already have one
                    case ?MODULE:get_context(Ledger) of
                        undefined ->
                            error(refresh_out_of_context);
                        _ ->
                            ok
                    end,

                    case ?MODULE:get_hexes(Ledger) of
                        {error, not_found} ->
                            ok;
                        {error, _}=Error ->
                            Error;
                        {ok, HexMap} ->
                            ZoneList = maps:keys(HexMap),
                            GatewayPubkeyBins = zone_list_to_pubkey_bins(ZoneList, Ledger),
                            GatewayOffsets = pubkey_bins_to_offset(GatewayPubkeyBins),
                            GatewaysToRefresh = filtered_gateways_to_refresh(Hash, RefreshInterval, GatewayOffsets, RandN),
                            lager:debug("Refreshing witnesses for: ~p", [GatewaysToRefresh]),

                            Res = lists:map(fun({_, GwPubkeyBin}) ->
                                                    remove_gateway_witness(GwPubkeyBin, Ledger)
                                            end,
                                            GatewaysToRefresh),

                            case lists:all(fun(T) -> T == ok end, Res) of
                                false ->
                                    lager:warning("Witness refresh failed for: ~p", [GatewaysToRefresh]),
                                    {error, witness_refresh_failed};
                                true ->
                                    ok
                            end
                    end;
                _ ->
                    ok
            end;
        _ ->
            ok
    end.

-spec find_poc(binary(), ledger()) -> {ok, blockchain_ledger_poc_v2:pocs()} | {error, any()}.
find_poc(OnionKeyHash, Ledger) ->
    PoCsCF = pocs_cf(Ledger),
    case cache_get(Ledger, PoCsCF, OnionKeyHash, []) of
        {ok, BinPoCs} ->
            PoCs = erlang:binary_to_term(BinPoCs),
            {ok, lists:map(fun blockchain_ledger_poc_v2:deserialize/1, PoCs)};
        not_found ->
            {error, not_found};
        Error ->
            Error
    end.

-spec request_poc(OnionKeyHash :: binary(),
                  SecretHash :: binary(),
                  Challenger :: libp2p_crypto:pubkey_bin(),
                  BlockHash :: binary(),
                  Ledger :: ledger()) -> ok | {error, any()}.
request_poc(OnionKeyHash, SecretHash, Challenger, BlockHash, Ledger) ->
    case ?MODULE:find_gateway_info(Challenger, Ledger) of
        {error, _} ->
            {error, no_active_gateway};
        {ok, Gw0} ->
            case ?MODULE:find_poc(OnionKeyHash, Ledger) of
                {error, not_found} ->
                    request_poc_(OnionKeyHash, SecretHash, Challenger, BlockHash, Ledger, Gw0, []);
                {error, _} ->
                    {error, fail_getting_poc};
                {ok, PoCs} ->
                    request_poc_(OnionKeyHash, SecretHash, Challenger, BlockHash, Ledger, Gw0, PoCs)
            end
    end.

request_poc_(OnionKeyHash, SecretHash, Challenger, BlockHash, Ledger, Gw0, PoCs) ->
    case blockchain_ledger_gateway_v2:last_poc_onion_key_hash(Gw0) of
        undefined ->
            ok;
        LastOnionKeyHash  ->
            case delete_poc(LastOnionKeyHash, Challenger, Ledger) of
                {error, _}=Error ->
                    Error;
                ok -> ok
            end
    end,
    {ok, Height} = blockchain_ledger_v1:current_height(Ledger),
    Gw1 = blockchain_ledger_gateway_v2:last_poc_challenge(Height+1, Gw0),
    Gw2 = blockchain_ledger_gateway_v2:last_poc_onion_key_hash(OnionKeyHash, Gw1),
    ok = update_gateway(Gw2, Challenger, Ledger),

    PoC = blockchain_ledger_poc_v2:new(SecretHash, OnionKeyHash, Challenger, BlockHash),
    PoCBin = blockchain_ledger_poc_v2:serialize(PoC),
    BinPoCs = erlang:term_to_binary([PoCBin|lists:map(fun blockchain_ledger_poc_v2:serialize/1, PoCs)], [compressed]),
    PoCsCF = pocs_cf(Ledger),
    cache_put(Ledger, PoCsCF, OnionKeyHash, BinPoCs).

-spec delete_poc(binary(), libp2p_crypto:pubkey_bin(), ledger()) -> ok | {error, any()}.
delete_poc(OnionKeyHash, Challenger, Ledger) ->
    case ?MODULE:find_poc(OnionKeyHash, Ledger) of
        {error, not_found} ->
            ok;
        {error, _}=Error ->
            Error;
        {ok, PoCs} ->
            FilteredPoCs = lists:filter(
                fun(PoC) ->
                    blockchain_ledger_poc_v2:challenger(PoC) =/= Challenger
                end,
                PoCs
            ),
            case FilteredPoCs of
                [] ->
                    ?MODULE:delete_pocs(OnionKeyHash, Ledger);
                _ ->
                    BinPoCs = erlang:term_to_binary(lists:map(fun blockchain_ledger_poc_v2:serialize/1, FilteredPoCs), [compressed]),
                    PoCsCF = pocs_cf(Ledger),
                    cache_put(Ledger, PoCsCF, OnionKeyHash, BinPoCs)
            end
    end.

-spec delete_pocs(binary(), ledger()) -> ok | {error, any()}.
delete_pocs(OnionKeyHash, Ledger) ->
    PoCsCF = pocs_cf(Ledger),
    cache_delete(Ledger, PoCsCF, OnionKeyHash).

maybe_gc_pocs(Chain, Ledger) ->
    {ok, Height} = current_height(Ledger),
    Version = case ?MODULE:config(?poc_version, Ledger) of
                  {ok, V} -> V;
                  _ -> 1
              end,
    %% this used to be 100, but that seems like a lot to process at once, so I lowered it to make
    %% each iteration cheaper and set it off by one so it wouldn't align with so many other gc
    %% processes
    case Version > 3 andalso Height rem 51 == 0 of
        true ->
            lager:debug("gcing old pocs"),
            PoCInterval = blockchain_utils:challenge_interval(Ledger),
            PoCsCF = pocs_cf(Ledger),
            %% construct a list of recent hashes instead of fetching all the blocks by their hashes,
            %% which ends up being much much cheaper
            Hashes =
                lists:foldl(
                  fun(H, Acc) ->
                          case blockchain:get_block_hash(H, Chain) of
                              {ok, Hash} ->
                                  Acc#{Hash => H};
                              _ ->
                                  Acc
                          end
                  end, #{}, lists:seq(Height - ((PoCInterval * 2) + 1), Height)),
            Alters =
                cache_fold(
                  Ledger,
                  PoCsCF,
                  fun({KeyHash, BinPoCs}, Acc) ->
                          %% this CF contains all the poc request state that needs to be retained
                          %% between request and receipt validation.  however, it's possible that
                          %% both requests stop and a receipt never comes, which leads to stale (and
                          %% in some cases differing) data in the ledger.  here, we pull that data
                          %% out and delete anything that's too old, as determined by being older
                          %% than twice the request interval, which controls receipt validity.
                          SPoCs = erlang:binary_to_term(BinPoCs),
                          PoCs = lists:map(fun blockchain_ledger_poc_v2:deserialize/1, SPoCs),
                          FPoCs =
                              lists:filter(
                                fun(PoC) ->
                                        H = blockchain_ledger_poc_v2:block_hash(PoC),
                                        case H of
                                            <<>> ->
                                                %% pre-upgrade pocs are ancient
                                                false;
                                            _ ->
                                                case maps:find(H, Hashes) of
                                                    {ok, BH} ->
                                                        %% not sure this is even needed, it might
                                                        %% always be true? but just in case
                                                        (Height - BH) < PoCInterval * 2;
                                                    error ->
                                                        %% if it's not in the hashes map, it's too
                                                        %% old by construction
                                                        false
                                                end
                                        end
                                end, PoCs),
                          case FPoCs == PoCs of
                              true ->
                                  Acc;
                              _ ->
                                  [{KeyHash, FPoCs} | Acc]
                          end
                  end,
                  []
                 ),
            lager:debug("Alterations ~p", [Alters]),
            %% here we have two clauses, so we don't uselessly store a [] in the ledger, as that
            %% might cause drift, depending on the timing of the GC and a few other factors.
            lists:foreach(
              fun({KeyHash, []}) ->
                      cache_delete(Ledger, PoCsCF, KeyHash);
                 ({KeyHash, NewPoCs}) ->
                      BinPoCs = erlang:term_to_binary(
                                  lists:map(fun blockchain_ledger_poc_v2:serialize/1,
                                            NewPoCs), [compressed]),
                      cache_put(Ledger, PoCsCF, KeyHash, BinPoCs)
              end,
              Alters),
            ok;
        _ ->
            ok
    end.

-spec zone_list_to_pubkey_bins(ZoneList :: [h3:h3_index()],
                               Ledger :: ledger()) -> [libp2p_crypto:pubkey_bin()].
zone_list_to_pubkey_bins(ZoneList, Ledger) ->
    lists:flatten(lists:foldl(fun(Zone, Acc) ->
                                      {ok, ContainedPubkeyBins} = blockchain_ledger_v1:get_hex(Zone, Ledger),
                                      [ContainedPubkeyBins | Acc]
                              end,
                              [],
                              ZoneList)).

-spec pubkey_bins_to_offset(GatewayPubkeyBins :: [libp2p_crypto:pubkey_bin()]) -> gateway_offsets().
pubkey_bins_to_offset(GatewayPubkeyBins) ->
    lists:keysort(1, lists:foldl(fun(PubkeyBin, Acc) ->
                                         %% This can be 32 bytes sometimes hence in the loop
                                         S = byte_size(PubkeyBin) * 8 - 64,
                                         <<_:S, Offset:64/unsigned-little>> = PubkeyBin,
                                         [{Offset, PubkeyBin} | Acc]
                                 end,
                                 [],
                                 GatewayPubkeyBins)).

-spec filtered_gateways_to_refresh(Hash :: blockchain_block:hash(),
                                   RefreshInterval :: pos_integer(),
                                   GatewayOffsets :: gateway_offsets(),
                                   RandN :: pos_integer()) -> gateway_offsets().
filtered_gateways_to_refresh(Hash, RefreshInterval, GatewayOffsets, RandN) ->
    RandState = blockchain_utils:rand_state(Hash),
    %% NOTE: I believe this ensure that the random number gets seeded with a value
    %% higher than the RefreshInterval
    {RandVal, _NewRandState} = rand:uniform_s(RandN*RefreshInterval, RandState),
    lists:filter(fun({Offset, _PubkeyBin}) ->
                         ((Offset + RandVal) rem RefreshInterval) == 0
                 end,
                 GatewayOffsets).

-spec maybe_gc_scs(blockchain:blockchain(), ledger()) -> ok.
maybe_gc_scs(Chain, Ledger) ->
    {ok, Height} = current_height(Ledger),

    case blockchain:get_block(Height, Chain) of
        {ok, Block} ->
            {_Epoch, EpochStart} = blockchain_block_v1:election_info(Block),
            RewardVersion = case ?MODULE:config(?reward_version, Ledger) of
                                {ok, N} -> N;
                                _ -> 1
                            end,

            case ?MODULE:config(?sc_grace_blocks, Ledger) of
                {ok, Grace} ->
                    GCInterval = case ?MODULE:config(?sc_gc_interval, Ledger) of
                                     {ok, I} ->
                                         I;
                                     _ ->
                                         %% 100 was the previously hardcoded value
                                         100
                                 end,
                    case Height rem GCInterval == 0 of
                        true ->
                            lager:info("gcing old state_channels..."),
                            SCsCF = state_channels_cf(Ledger),
                            {Alters, SCIDs} = cache_fold(
                                                Ledger,
                                                SCsCF,
                                                fun({KeyHash, BinSC}, {CacheAcc, IDAcc} = Acc) ->
                                                        {Mod, SC} = deserialize_state_channel(BinSC),
                                                        ExpireAtBlock = Mod:expire_at_block(SC),
                                                        case (ExpireAtBlock + Grace) < Height of
                                                            false ->
                                                                Acc;
                                                            true ->
                                                                case Mod of
                                                                    blockchain_ledger_state_channel_v1 ->
                                                                        {[KeyHash | CacheAcc], []};
                                                                    blockchain_ledger_state_channel_v2 ->
                                                                        %% We have to protect state channels
                                                                        %% that closed during the grace blocks
                                                                        %% in the previous epoch so that
                                                                        %% we can calculate rewards for those
                                                                        %% closes.
                                                                        %%
                                                                        %% So only expire state channels that
                                                                        %% closed *before* grace in the previous
                                                                        %% epoch
                                                                        case check_sc_expire(ExpireAtBlock, Grace,
                                                                                             EpochStart,
                                                                                             RewardVersion) of
                                                                            false -> Acc;
                                                                            true ->
                                                                                ID = Mod:id(SC),
                                                                                case blockchain_ledger_state_channel_v2:close_state(SC) of
                                                                                    undefined -> ok; %% due to tests must handle
                                                                                    dispute -> ok; %% slash overcommit
                                                                                    closed -> %% refund overcommit DCs
                                                                                        SC0 = blockchain_ledger_state_channel_v2:state_channel(SC),
                                                                                        Owner = blockchain_state_channel_v1:owner(SC0),
                                                                                        Credit = calc_remaining_dcs(SC),
                                                                                        ok = credit_dc(Owner, Credit, Ledger)
                                                                                end,
                                                                                {[KeyHash | CacheAcc], [ID | IDAcc]}

                                                                        end
                                                                end
                                                        end
                                                end, {[], []}),
                            ok = blockchain_state_channels_client:gc_state_channels(SCIDs),
                            ok = blockchain_state_channels_server:gc_state_channels(SCIDs),
                            ok = lists:foreach(fun(KeyHash) ->
                                                       cache_delete(Ledger, SCsCF, KeyHash)
                                               end,
                                               Alters),
                            ok;
                        _ ->
                            ok
                    end;
                _ ->
                    ok
            end;
        _ ->
            %% We do not have the block, hence cannot gc scs
            ok
    end.


-spec check_sc_expire(ExpiresAt :: pos_integer(),
                      Grace :: pos_integer(),
                      EpochStart :: pos_integer(),
                      RewardVersion :: pos_integer()) -> boolean().
check_sc_expire(ExpiresAt, Grace, EpochStart, RewardVersion) when RewardVersion > 4 ->
    (ExpiresAt + Grace) < (EpochStart - Grace);
check_sc_expire(ExpiresAt, Grace, EpochStart, _RewardVersion) ->
    (ExpiresAt + Grace) < EpochStart.

-spec calc_remaining_dcs( blockchain_ledger_state_channel_v2:state_channel() ) -> non_neg_integer().
calc_remaining_dcs(SC) ->
    SC0 = blockchain_ledger_state_channel_v2:state_channel(SC),
    UsedDC = blockchain_state_channel_v1:total_dcs(SC0),
    ReservedDC = blockchain_ledger_state_channel_v2:amount(SC),
    max(0, ReservedDC - UsedDC).


%%--------------------------------------------------------------------
%% @doc  get staking server keys from chain var
%% @end
%%--------------------------------------------------------------------
-spec staking_keys(Ledger :: ledger()) -> not_found | [libp2p_crypto:pubkey_bin()].
staking_keys(Ledger)->
    case blockchain:config(?staking_keys, Ledger) of
        {error, not_found} -> not_found;
        {ok, V} -> blockchain_utils:bin_keys_to_list(V)
    end.

%%--------------------------------------------------------------------
%% @doc  check if txn fees are enabled on chain
%% @end
%%--------------------------------------------------------------------
-spec txn_fees_active(Ledger :: ledger()) -> boolean().
txn_fees_active(Ledger)->
    case blockchain:config(?txn_fees, Ledger) of
        {error, not_found} -> false;
        {ok, V} -> V
    end.

%%--------------------------------------------------------------------
%% @doc  get staking fee chain var value for OUI
%% or return default
%% @end
%%--------------------------------------------------------------------
-spec staking_fee_txn_oui_v1(Ledger :: ledger()) -> pos_integer().
staking_fee_txn_oui_v1(Ledger)->
    case blockchain:config(?staking_fee_txn_oui_v1, Ledger) of
        {error, not_found} -> 1;
        {ok, V} -> V
    end.

%%--------------------------------------------------------------------
%% @doc  get staking fee chain var value for OUI addresses
%% or return default
%% @end
%%--------------------------------------------------------------------
-spec staking_fee_txn_oui_v1_per_address(Ledger :: ledger()) -> non_neg_integer().
staking_fee_txn_oui_v1_per_address(Ledger)->
    case blockchain:config(?staking_fee_txn_oui_v1_per_address, Ledger) of
        {error, not_found} -> 0;
        {ok, V} -> V
    end.

%%--------------------------------------------------------------------
%% @doc  get staking fee chain var value for add gateway
%% or return default
%% @end
%%--------------------------------------------------------------------
-spec staking_fee_txn_add_gateway_v1(Ledger :: ledger()) -> pos_integer().
staking_fee_txn_add_gateway_v1(Ledger)->
    case blockchain:config(?staking_fee_txn_add_gateway_v1, Ledger) of
        {error, not_found} -> 1;
        {ok, V} -> V
    end.

%%--------------------------------------------------------------------
%% @doc  get staking fee chain var value for add dataonly gateway
%% or return default
%% @end
%%--------------------------------------------------------------------
-spec staking_fee_txn_add_dataonly_gateway_v1(Ledger :: ledger()) -> pos_integer().
staking_fee_txn_add_dataonly_gateway_v1(Ledger)->
    case blockchain:config(?staking_fee_txn_add_dataonly_gateway_v1, Ledger) of
        {error, not_found} -> 1;
        {ok, V} -> V
    end.
%%--------------------------------------------------------------------
%% @doc  get staking fee chain var value for add light gateway
%% or return default
%% @end
%%--------------------------------------------------------------------
-spec staking_fee_txn_add_light_gateway_v1(Ledger :: ledger()) -> pos_integer().
staking_fee_txn_add_light_gateway_v1(Ledger)->
    case blockchain:config(?staking_fee_txn_add_light_gateway_v1, Ledger) of
        {error, not_found} -> 1;
        {ok, V} -> V
    end.

%%--------------------------------------------------------------------
%% @doc  get txn fee multiplier
%% or return default
%% @end
%%--------------------------------------------------------------------
-spec txn_fee_multiplier(Ledger :: ledger()) -> pos_integer().
txn_fee_multiplier(Ledger)->
    case blockchain:config(?txn_fee_multiplier, Ledger) of
        {error, not_found} -> 1;
        {ok, V} -> V
    end.

%%--------------------------------------------------------------------
%% @doc  get staking fee chain var value for assert_location_v1
%% or return default
%% @end
%%--------------------------------------------------------------------
-spec staking_fee_txn_assert_location_v1(Ledger :: ledger()) -> pos_integer().
staking_fee_txn_assert_location_v1(Ledger)->
    case blockchain:config(?staking_fee_txn_assert_location_v1, Ledger) of
        {error, not_found} -> 1;
        {ok, V} -> V
    end.
%%--------------------------------------------------------------------
%% @doc  get staking fee chain var value for assert_location_v1 for a dataonly gateway
%% or return default
%% @end
%%--------------------------------------------------------------------
-spec staking_fee_txn_assert_location_dataonly_gateway_v1(Ledger :: ledger()) -> pos_integer().
staking_fee_txn_assert_location_dataonly_gateway_v1(Ledger)->
    case blockchain:config(?staking_fee_txn_assert_location_dataonly_gateway_v1, Ledger) of
        {error, not_found} -> 1;
        {ok, V} -> V
    end.
%%--------------------------------------------------------------------
%% @doc  get staking fee chain var value for assert_location_v1 for a light gateway
%% or return default
%% @end
%%--------------------------------------------------------------------
-spec staking_fee_txn_assert_location_light_gateway_v1(Ledger :: ledger()) -> pos_integer().
staking_fee_txn_assert_location_light_gateway_v1(Ledger)->
    case blockchain:config(?staking_fee_txn_assert_location_light_gateway_v1, Ledger) of
        {error, not_found} -> 1;
        {ok, V} -> V
    end.
%%--------------------------------------------------------------------
%% @doc  get map of staking server keys to gateway mode/type
%% @end
%%--------------------------------------------------------------------
%% TODO: come up with a better name for this
-spec staking_keys_to_mode_mappings(Ledger :: ledger()) -> not_found | [libp2p_crypto:pubkey_bin()].
staking_keys_to_mode_mappings(Ledger)->
    case blockchain:config(?staking_keys_to_mode_mappings, Ledger) of
        {error, not_found} -> not_found;
        {ok, V} -> blockchain_utils:bin_to_prop(V)
    end.

%%--------------------------------------------------------------------
%% @doc
%% converts DC to HNT bones
%% @end
%%--------------------------------------------------------------------
-spec dc_to_hnt(non_neg_integer(), ledger() | pos_integer()) -> {ok, non_neg_integer()}.
dc_to_hnt(DCAmount, OracleHNTPrice) when is_integer(OracleHNTPrice) ->
    DCInUSD = DCAmount * ?DC_TO_USD,
    %% need to put USD amount into 1/100_000_000th cents, same as oracle price
    {ok, ceil((DCInUSD * 100000000 / OracleHNTPrice) * ?BONES_PER_HNT)};
dc_to_hnt(DCAmount, Ledger)->
    case ?MODULE:current_oracle_price(Ledger) of
        {ok, 0} ->
            {ok, 0};
        {ok, OracleHNTPrice} ->
            dc_to_hnt(DCAmount, OracleHNTPrice)
    end.

%%--------------------------------------------------------------------
%% @doc
%% converts HNT bones to DC
%% @end
%%--------------------------------------------------------------------
-spec hnt_to_dc(non_neg_integer(), ledger() | pos_integer()) -> {ok, non_neg_integer()}.
hnt_to_dc(HNTAmount, OracleHNTPrice) when is_integer(OracleHNTPrice) ->
    HNTInUSD = ((HNTAmount / ?BONES_PER_HNT)  * OracleHNTPrice) / ?ORACLE_PRICE_SCALING_FACTOR,
    {ok, ceil((HNTInUSD * ?USD_TO_DC))};
hnt_to_dc(HNTAmount, Ledger)->
    case ?MODULE:current_oracle_price(Ledger) of
        {ok, 0} ->
            {ok, 0};
        {ok, OracleHNTPrice} ->
            hnt_to_dc(HNTAmount, OracleHNTPrice)
    end.

%%--------------------------------------------------------------------
%% @doc
%% Maybe recalculate the median of the oracle prices that are valid
%% in a sliding window.
%%
%% Prices are calculated every so many blocks, frequency controlled by
%% the chain_var called `price_oracle_refresh_interval'
%%
%% Prices are considered valid if they are:
%% <ul>
%%      <li>Older than `price_oracle_scan_delay' seconds, and,</li>
%%      <li>No more than `price_oracle_scan_max' seconds old</li>
%% </ul>
%%
%% More recent prices from the same oracle replace older prices.
%%
%% Additionally there must be valid prices from a majority of the
%% oracles. Example: If there are 9 oracles, there must be valid
%% prices from <u>at least</u> 5 different oracles.
%%
%% If there are less prices than a majority, then the last calculated
%% price is reused.
%% @end
%%--------------------------------------------------------------------
-spec maybe_recalc_price( Blockchain :: blockchain:blockchain(),
                          Ledger :: ledger() ) -> ok.
maybe_recalc_price(Blockchain, Ledger) ->
    case blockchain:config(?price_oracle_refresh_interval, Ledger) of
        {error, not_found} -> ok;
        {ok, I} -> do_maybe_recalc_price(I, Blockchain, Ledger)
    end.

do_maybe_recalc_price(Interval, Blockchain, Ledger) ->
    DefaultCF = default_cf(Ledger),
    {ok, CurrentHeight} = current_height(Ledger),
    {ok, LastPrice} = current_oracle_price(Ledger),

    case CurrentHeight rem Interval == 0 of
        false -> ok;
        true ->
            {ok, Block} = blockchain:get_block(CurrentHeight, Blockchain),
            BlockT = blockchain_block:time(Block),
            {NewPrice, NewPriceList} = recalc_price(LastPrice, BlockT, DefaultCF, Ledger),
            cache_put(Ledger, DefaultCF, ?ORACLE_PRICES, term_to_binary(NewPriceList)),
            cache_put(Ledger, DefaultCF, ?CURRENT_ORACLE_PRICE, term_to_binary(NewPrice))
    end.

recalc_price(LastPrice, BlockT, _DefaultCF, Ledger) ->
    {ok, DelaySecs} = blockchain:config(?price_oracle_price_scan_delay, Ledger),
    {ok, MaxSecs} = blockchain:config(?price_oracle_price_scan_max, Ledger),
    StartScan = BlockT - DelaySecs, % typically 1 hour (in seconds)
    EndScan = BlockT - MaxSecs, % typically 1 day + 1 hour (in seconds)
    {ok, Prices} = current_oracle_price_list(Ledger),
    NewPriceList = trim_price_list(EndScan, Prices),
    {ok, RawOracleKeys} = blockchain:config(?price_oracle_public_keys, Ledger),
    Maximum = length(blockchain_utils:bin_keys_to_list(RawOracleKeys)),
    Minimum = (Maximum div 2) + 1,

    ValidPrices = lists:foldl(
                    fun(E, Acc) ->
                            select_prices_by_time(StartScan, EndScan, E, Acc)
                    end, #{},
                    %% guarantee that prices are sorted in timestamp order
                    %% so that newer prices will replace older prices
                    lists:sort(fun sort_price_entry_time/2, NewPriceList)),

    NumPrices = maps:size(ValidPrices),

    case NumPrices >= Minimum andalso NumPrices =< Maximum of
        true -> {median(maps:values(ValidPrices)), NewPriceList};
        false -> {LastPrice, NewPriceList}
    end.

sort_price_entry_time(A, B) ->
    ATime = blockchain_ledger_oracle_price_entry:timestamp(A),
    BTime = blockchain_ledger_oracle_price_entry:timestamp(B),

    ATime =< BTime.

select_prices_by_time(Start, End, Entry, Acc) ->
    T = blockchain_ledger_oracle_price_entry:timestamp(Entry),
    PK = blockchain_ledger_oracle_price_entry:public_key( Entry),
    P = blockchain_ledger_oracle_price_entry:price(Entry),

    if
        T >= End andalso T =< Start -> Acc#{ PK => P };
        T > End -> Acc;
        true -> Acc
    end.

median([P]) -> P; %% if there's only 1 entry, use it
median(L) ->
    Sorted = lists:sort(L),
    Len = length(L),
    case Len rem 2 of
        0 -> lists:nth(Len div 2, Sorted);
        1 ->
            Div = Len div 2,
            Div1 = Div+1,
            (lists:nth(Div, Sorted) + lists:nth(Div1, Sorted)) div 2 %% no floats
    end.

trim_price_list(LastTime, PriceEntries) ->
    lists:filter(fun(Entry) ->
                            case blockchain_ledger_oracle_price_entry:timestamp(Entry) of
                                T when T > LastTime -> true;
                                _ -> false
                            end
                    end, PriceEntries).

%%--------------------------------------------------------------------
%% @doc
%% @end
%%--------------------------------------------------------------------
-spec find_entry(libp2p_crypto:pubkey_bin(), ledger()) -> {ok, blockchain_ledger_entry_v1:entry()}
                                                          | {error, any()}.
find_entry(Address, Ledger) ->
    EntriesCF = entries_cf(Ledger),
    case cache_get(Ledger, EntriesCF, Address, []) of
        {ok, BinEntry} ->
            {ok, blockchain_ledger_entry_v1:deserialize(BinEntry)};
        not_found ->
            {error, address_entry_not_found};
        Error ->
            Error
    end.

-spec credit_account(libp2p_crypto:pubkey_bin(), integer(), ledger()) -> ok | {error, any()}.
credit_account(Address, Amount, Ledger) ->
    EntriesCF = entries_cf(Ledger),
    case ?MODULE:find_entry(Address, Ledger) of
        {error, address_entry_not_found} ->
            Entry = blockchain_ledger_entry_v1:new(0, Amount),
            Bin = blockchain_ledger_entry_v1:serialize(Entry),
            cache_put(Ledger, EntriesCF, Address, Bin);
        {ok, Entry} ->
            Entry1 = blockchain_ledger_entry_v1:new(
                blockchain_ledger_entry_v1:nonce(Entry),
                blockchain_ledger_entry_v1:balance(Entry) + Amount
            ),
            Bin = blockchain_ledger_entry_v1:serialize(Entry1),
            cache_put(Ledger, EntriesCF, Address, Bin);
        {error, _}=Error ->
            Error
    end.

-spec debit_account(libp2p_crypto:pubkey_bin(), integer(), integer(), ledger()) -> ok | {error, any()}.
debit_account(Address, Amount, Nonce, Ledger) ->
    case ?MODULE:find_entry(Address, Ledger) of
        {error, _}=Error ->
            Error;
        {ok, Entry} ->
            case Nonce =:= blockchain_ledger_entry_v1:nonce(Entry) + 1 of
                true ->
                    Balance = blockchain_ledger_entry_v1:balance(Entry),
                    case (Balance - Amount) >= 0 of
                        true ->
                            Entry1 = blockchain_ledger_entry_v1:new(
                                Nonce,
                                (Balance - Amount)
                            ),
                            Bin = blockchain_ledger_entry_v1:serialize(Entry1),
                            EntriesCF = entries_cf(Ledger),
                            cache_put(Ledger, EntriesCF, Address, Bin);
                        false ->
                            {error, {insufficient_balance, {Amount, Balance}}}
                    end;
                false ->
                    {error, {bad_nonce, {payment, Nonce, blockchain_ledger_entry_v1:nonce(Entry)}}}
            end
    end.

-spec debit_fee_from_account(libp2p_crypto:pubkey_bin(), integer(), ledger(), blockchain_txn:hash(), blockchain:blockchain()) -> ok | {error, any()}.
debit_fee_from_account(Address, Fee, Ledger, TxnHash, Chain) ->
    case ?MODULE:find_entry(Address, Ledger) of
        {error, _}=Error ->
            Error;
        {ok, Entry} ->
            Balance = blockchain_ledger_entry_v1:balance(Entry),
            case (Balance - Fee) >= 0 of
                true ->
                    case application:get_env(blockchain, store_implicit_burns, false) of
                        true when TxnHash =/= undefined, Chain =/= undefined ->
                            ImplicitBurn = blockchain_implicit_burn:new(
                                Fee,
                                Address
                            ),
                            blockchain:add_implicit_burn(TxnHash, ImplicitBurn, Chain);
                        false ->
                            ok
                    end,
                    Entry1 = blockchain_ledger_entry_v1:new(
                        blockchain_ledger_entry_v1:nonce(Entry),
                        (Balance - Fee)
                    ),
                    EntryBin = blockchain_ledger_entry_v1:serialize(Entry1),
                    EntriesCF = entries_cf(Ledger),
                    cache_put(Ledger, EntriesCF, Address, EntryBin);
                false ->
                    {error, {insufficient_balance_for_fee, {Fee, Balance}}}
            end
    end.

-spec check_balance(Address :: libp2p_crypto:pubkey_bin(), Amount :: non_neg_integer(), Ledger :: ledger()) -> ok | {error, any()}.
check_balance(Address, Amount, Ledger) ->
    case ?MODULE:find_entry(Address, Ledger) of
        {error, _}=Error ->
            Error;
        {ok, Entry} ->
            Balance = blockchain_ledger_entry_v1:balance(Entry),
            case (Balance - Amount) >= 0 of
                false ->
                    {error, {insufficient_balance, {Amount, Balance}}};
                true ->
                    ok
            end
    end.

-spec find_dc_entry(libp2p_crypto:pubkey_bin(), ledger()) ->
    {ok, blockchain_ledger_data_credits_entry_v1:data_credits_entry()}
    | {error, any()}.
find_dc_entry(Address, Ledger) ->
    EntriesCF = dc_entries_cf(Ledger),
    case cache_get(Ledger, EntriesCF, Address, []) of
        {ok, BinEntry} ->
            {ok, blockchain_ledger_data_credits_entry_v1:deserialize(BinEntry)};
        not_found ->
            {error, dc_entry_not_found};
        Error ->
            Error
    end.

-spec credit_dc(libp2p_crypto:pubkey_bin(), integer(), ledger()) -> ok | {error, any()}.
credit_dc(Address, Amount, Ledger) ->
    EntriesCF = dc_entries_cf(Ledger),
    case ?MODULE:find_dc_entry(Address, Ledger) of
        {error, dc_entry_not_found} ->
            Entry = blockchain_ledger_data_credits_entry_v1:new(0, Amount),
            Bin = blockchain_ledger_data_credits_entry_v1:serialize(Entry),
            cache_put(Ledger, EntriesCF, Address, Bin);
        {ok, Entry} ->
            Entry1 = blockchain_ledger_data_credits_entry_v1:new(
                blockchain_ledger_data_credits_entry_v1:nonce(Entry),
                blockchain_ledger_data_credits_entry_v1:balance(Entry) + Amount
            ),
            Bin = blockchain_ledger_data_credits_entry_v1:serialize(Entry1),
            cache_put(Ledger, EntriesCF, Address, Bin);
        {error, _}=Error ->
            Error
    end.

-spec debit_dc(Address :: libp2p_crypto:pubkey_bin(),
               Nonce :: non_neg_integer(),
               Amount :: non_neg_integer(),
               Ledger :: ledger()) -> ok | {error, any()}.
debit_dc(Address, Nonce, Amount, Ledger) ->
    DebitFun =
        fun(Entry) ->
            Balance = blockchain_ledger_data_credits_entry_v1:balance(Entry),
            %% NOTE: If fee = 0, this should still work..
            case (Balance - Amount) >= 0 of
                true ->
                    Entry1 = blockchain_ledger_data_credits_entry_v1:new(Nonce, (Balance - Amount)),
                    Bin = blockchain_ledger_data_credits_entry_v1:serialize(Entry1),
                    EntriesCF = dc_entries_cf(Ledger),
                    cache_put(Ledger, EntriesCF, Address, Bin);
                false ->
                    {error, {insufficient_dc_balance, {Amount, Balance}}}
            end
        end,

    case ?MODULE:find_dc_entry(Address, Ledger) of
        {ok, Entry0} ->
            case Nonce =:= blockchain_ledger_data_credits_entry_v1:nonce(Entry0) + 1 of
                false ->
                    {error, {bad_nonce, {data_credit, Nonce, blockchain_ledger_data_credits_entry_v1:nonce(Entry0)}}};
                true ->
                    DebitFun(Entry0)
            end;
        {error, dc_entry_not_found} ->
            %% Just create a blank entry if dc_entry_not_found
            Entry0 = blockchain_ledger_data_credits_entry_v1:new(0, 0),
            DebitFun(Entry0);
        {error, _}=Error ->
            Error
    end.

-spec debit_fee(
    Address :: libp2p_crypto:pubkey_bin(),
    Fee :: non_neg_integer(),
    Ledger :: ledger()
) -> ok | {error, any()}.
debit_fee(_Address, Fee, _Ledger) ->
    debit_fee(_Address, Fee, _Ledger, false, undefined, undefined).

-spec debit_fee(
    Address :: libp2p_crypto:pubkey_bin(),
    Fee :: non_neg_integer(),
    Ledger :: ledger(),
    MaybeTryImplicitBurn :: boolean()
) -> ok | {error, any()}.
debit_fee(_Address, Fee, _Ledger, _MaybeTryImplicitBurn) ->
    debit_fee(_Address, Fee, _Ledger, _MaybeTryImplicitBurn, undefined, undefined).

-spec debit_fee(
    Address :: libp2p_crypto:pubkey_bin(),
    Fee :: non_neg_integer(),
    Ledger :: ledger(),
    MaybeTryImplicitBurn :: boolean(),
    TxnHash :: blockchain_txn:hash() | undefined,
    Chain :: blockchain:blockchain() | undefined
) -> ok | {error, any()}.
debit_fee(_Address, 0, _Ledger, _MaybeTryImplicitBurn, _TxnHash, _Chain) ->
    ok;
debit_fee(Address, Fee, Ledger, MaybeTryImplicitBurn, TxnHash, Chain) ->
    case ?MODULE:find_dc_entry(Address, Ledger) of
        {error, dc_entry_not_found} when MaybeTryImplicitBurn == true ->
            {ok, FeeInHNT} = ?MODULE:dc_to_hnt(Fee, Ledger),
            ?MODULE:debit_fee_from_account(Address, FeeInHNT, Ledger, TxnHash, Chain);
        {error, _}=Error ->
            Error;
        {ok, Entry} ->
            Balance = blockchain_ledger_data_credits_entry_v1:balance(Entry),
            case {(Balance - Fee) >= 0, MaybeTryImplicitBurn} of
                {true, _} ->
                    Entry1 = blockchain_ledger_data_credits_entry_v1:new(
                        blockchain_ledger_data_credits_entry_v1:nonce(Entry),
                        (Balance - Fee)
                    ),
                    Bin = blockchain_ledger_data_credits_entry_v1:serialize(Entry1),
                    EntriesCF = dc_entries_cf(Ledger),
                    cache_put(Ledger, EntriesCF, Address, Bin);
                {false, true} ->
                    %% user does not have sufficient DC balance, try to do an implicit hnt burn instead
                    {ok, FeeInHNT} = ?MODULE:dc_to_hnt(Fee, Ledger),
                    ?MODULE:debit_fee_from_account(Address, FeeInHNT, Ledger, TxnHash, Chain);
                {false, false} ->
                    {error, {insufficient_dc_balance, {Fee, Balance}}}
            end
    end.

-spec check_dc_balance(Address :: libp2p_crypto:pubkey_bin(), Amount :: non_neg_integer(), Ledger :: ledger()) -> ok | {error, any()}.
check_dc_balance(_Address, 0, _Ledger) ->
    ok;
check_dc_balance(Address, Amount, Ledger) ->
    case ?MODULE:find_dc_entry(Address, Ledger) of
        {error, _}=Error ->
            Error;
        {ok, Entry} ->
            Balance = blockchain_ledger_data_credits_entry_v1:balance(Entry),
            case (Balance - Amount) >= 0 of
                false ->
                    {error, {insufficient_dc_balance, {Amount, Balance}}};
                true ->
                    ok
            end
    end.

-spec check_dc_or_hnt_balance(Address :: libp2p_crypto:pubkey_bin(), Amount :: non_neg_integer(), Ledger :: ledger(), boolean()) -> ok | {error, any()}.
check_dc_or_hnt_balance(_Address, 0, _Ledger, _IsFeesEnabled) ->
    ok;
check_dc_or_hnt_balance(Address, Amount, Ledger, IsFeesEnabled) ->
    case ?MODULE:find_dc_entry(Address, Ledger) of
        {error, dc_entry_not_found} ->
            {ok, AmountInHNT} = ?MODULE:dc_to_hnt(Amount, Ledger),
            case ?MODULE:check_balance(Address, AmountInHNT, Ledger) of
                {error, address_entry_not_found} ->
                    %% if the entry is not found, return insufficient balance error
                    {error, insufficient_dc_and_hnt_balance};
                Res ->
                    %% pass thru all other responses unaltered
                    Res
            end;
        {ok, Entry} ->
            Balance = blockchain_ledger_data_credits_entry_v1:balance(Entry),
            case {(Balance - Amount) >= 0, IsFeesEnabled}  of
                {true, _} ->
                    ok;
                {false, false} ->
                    {error, {insufficient_dc_balance, {Amount, Balance}}};
                {false, true} ->
                    {ok, AmountInHNT} = ?MODULE:dc_to_hnt(Amount, Ledger),
                    case ?MODULE:check_balance(Address, AmountInHNT, Ledger) of
                        {error, address_entry_not_found} ->
                            %% if the entry is not found, return insufficient balance error
                            {error, insufficient_dc_and_hnt_balance};
                        Res ->
                            %% pass thru all other responses unaltered
                            Res
                    end
            end
    end.

-spec token_burn_exchange_rate(ledger()) -> {ok, integer()} | {error, any()}.
token_burn_exchange_rate(Ledger) ->
    DefaultCF = default_cf(Ledger),
    case cache_get(Ledger, DefaultCF, ?BURN_RATE, []) of
        {ok, <<Rate:64/integer-unsigned-big>>} ->
            {ok, Rate};
        not_found ->
            {error, not_found};
        Error ->
            Error
    end.

-spec token_burn_exchange_rate(non_neg_integer(), ledger()) -> ok.
token_burn_exchange_rate(Rate, Ledger) ->
    DefaultCF = default_cf(Ledger),
    cache_put(Ledger, DefaultCF, ?BURN_RATE, <<Rate:64/integer-unsigned-big>>).

-spec securities(ledger()) -> securities().
securities(Ledger) ->
    SecuritiesCF = securities_cf(Ledger),
    cache_fold(
        Ledger,
        SecuritiesCF,
        fun({Address, Binary}, Acc) ->
            Entry = blockchain_ledger_security_entry_v1:deserialize(Binary),
            maps:put(Address, Entry, Acc)
        end,
        #{}
    ).

-spec find_security_entry(libp2p_crypto:pubkey_bin(), ledger()) -> {ok, blockchain_ledger_security_entry_v1:entry()}
                                                                   | {error, any()}.
find_security_entry(Address, Ledger) ->
    SecuritiesCF = securities_cf(Ledger),
    case cache_get(Ledger, SecuritiesCF, Address, []) of
        {ok, BinEntry} ->
            {ok, blockchain_ledger_security_entry_v1:deserialize(BinEntry)};
        not_found ->
            {error, not_found};
        Error ->
            Error
    end.

-spec credit_security(libp2p_crypto:pubkey_bin(), integer(), ledger()) -> ok | {error, any()}.
credit_security(Address, Amount, Ledger) ->
    SecuritiesCF = securities_cf(Ledger),
    case ?MODULE:find_security_entry(Address, Ledger) of
        {error, not_found} ->
            Entry = blockchain_ledger_security_entry_v1:new(0, Amount),
            Bin = blockchain_ledger_security_entry_v1:serialize(Entry),
            cache_put(Ledger, SecuritiesCF, Address, Bin);
        {ok, Entry} ->
            Entry1 = blockchain_ledger_security_entry_v1:new(
                blockchain_ledger_security_entry_v1:nonce(Entry),
                blockchain_ledger_security_entry_v1:balance(Entry) + Amount
            ),
            Bin = blockchain_ledger_security_entry_v1:serialize(Entry1),
            cache_put(Ledger, SecuritiesCF, Address, Bin);
        {error, _}=Error ->
            Error
    end.

-spec debit_security(libp2p_crypto:pubkey_bin(), integer(), integer(), ledger()) -> ok | {error, any()}.
debit_security(Address, Amount, Nonce, Ledger) ->
    case ?MODULE:find_security_entry(Address, Ledger) of
        {error, _}=Error ->
            Error;
        {ok, Entry} ->
            case Nonce =:= blockchain_ledger_security_entry_v1:nonce(Entry) + 1 of
                true ->
                    Balance = blockchain_ledger_security_entry_v1:balance(Entry),
                    case (Balance - Amount) >= 0 of
                        true ->
                            Entry1 = blockchain_ledger_security_entry_v1:new(
                                Nonce,
                                (Balance - Amount)
                            ),
                            Bin = blockchain_ledger_security_entry_v1:serialize(Entry1),
                            SecuritiesCF = securities_cf(Ledger),
                            cache_put(Ledger, SecuritiesCF, Address, Bin);
                        false ->
                            {error, {insufficient_security_balance, {Amount, Balance}}}
                    end;
                false ->
                    {error, {bad_nonce, {payment, Nonce, blockchain_ledger_security_entry_v1:nonce(Entry)}}}
            end
    end.

-spec check_security_balance(Address :: libp2p_crypto:pubkey_bin(), Amount :: non_neg_integer(), Ledger :: ledger()) -> ok | {error, any()}.
check_security_balance(Address, Amount, Ledger) ->
    case ?MODULE:find_security_entry(Address, Ledger) of
        {error, _}=Error ->
            Error;
        {ok, Entry} ->
            Balance = blockchain_ledger_security_entry_v1:balance(Entry),
            case (Balance - Amount) >= 0 of
                false ->
                    {error, {insufficient_security_balance, {Amount, Balance}}};
                true ->
                    ok
            end
    end.

-spec find_htlc(libp2p_crypto:pubkey_bin(), ledger()) -> {ok, blockchain_ledger_htlc_v1:htlc()}
                                                         | {error, any()}.
find_htlc(Address, Ledger) ->
    HTLCsCF = htlcs_cf(Ledger),
    case cache_get(Ledger, HTLCsCF, Address, []) of
        {ok, BinEntry} ->
            {ok, blockchain_ledger_htlc_v1:deserialize(BinEntry)};
        not_found ->
            {error, not_found};
        Error ->
            Error
    end.

-spec add_htlc(libp2p_crypto:pubkey_bin(), libp2p_crypto:pubkey_bin(), libp2p_crypto:pubkey_bin(),
               non_neg_integer(), non_neg_integer(),  binary(), non_neg_integer(), ledger()) -> ok | {error, any()}.
add_htlc(Address, Payer, Payee, Amount, Nonce, Hashlock, Timelock, Ledger) ->
    HTLCsCF = htlcs_cf(Ledger),
    case ?MODULE:find_htlc(Address, Ledger) of
        {ok, _} ->
            {error, address_already_exists};
        {error, _} ->
            HTLC = blockchain_ledger_htlc_v1:new(Payer, Payee, Amount, Nonce, Hashlock, Timelock),
            Bin = blockchain_ledger_htlc_v1:serialize(HTLC),
            cache_put(Ledger, HTLCsCF, Address, Bin)
    end.

-spec redeem_htlc(libp2p_crypto:pubkey_bin(), libp2p_crypto:pubkey_bin(), ledger()) -> ok | {error, any()}.
redeem_htlc(Address, Payee, Ledger) ->
    case ?MODULE:find_htlc(Address, Ledger) of
        {error, _}=Error ->
            Error;
        {ok, HTLC} ->
            Amount = blockchain_ledger_htlc_v1:balance(HTLC),
            case ?MODULE:credit_account(Payee, Amount, Ledger) of
                {error, _}=Error -> Error;
                ok ->
                    HTLCsCF = htlcs_cf(Ledger),
                    cache_delete(Ledger, HTLCsCF, Address)
            end
    end.


-spec get_oui_counter(ledger()) -> {ok, non_neg_integer()} | {error, any()}.
get_oui_counter(Ledger) ->
    DefaultCF = default_cf(Ledger),
    case cache_get(Ledger, DefaultCF, ?OUI_COUNTER, []) of
        {ok, <<OUI:32/little-unsigned-integer>>} ->
            {ok, OUI};
        not_found ->
            {ok, 0};
        Error ->
            Error
    end.

-spec set_oui_counter(pos_integer(), ledger()) -> ok | {error, _}.
set_oui_counter(Count, Ledger) ->
    DefaultCF = default_cf(Ledger),
    cache_put(Ledger, DefaultCF, ?OUI_COUNTER, <<Count:32/little-unsigned-integer>>).

-spec increment_oui_counter(ledger()) -> {ok, pos_integer()} | {error, any()}.
increment_oui_counter(Ledger) ->
    case ?MODULE:get_oui_counter(Ledger) of
        {error, _}=Error ->
            Error;
        {ok, OUICounter} ->
            DefaultCF = default_cf(Ledger),
            ok = cache_put(Ledger, DefaultCF, ?OUI_COUNTER, <<(OUICounter+1):32/little-unsigned-integer>>),
            {ok, OUICounter+1}
    end.

-spec add_oui(binary(), [binary()], binary(), <<_:48>>, ledger()) -> ok | {error, any()}.
add_oui(Owner, Addresses, Filter, Subnet, Ledger) ->
    case ?MODULE:increment_oui_counter(Ledger) of
        {error, _}=Error ->
            Error;
        {ok, OUI} ->
            RoutingCF = routing_cf(Ledger),
            SubnetCF = subnets_cf(Ledger),
            Routing = blockchain_ledger_routing_v1:new(OUI, Owner, Addresses, Filter, Subnet, 0),
            Bin = blockchain_ledger_routing_v1:serialize(Routing),
            ok = cache_put(Ledger, RoutingCF, <<OUI:32/integer-unsigned-big>>, Bin),
            ok = cache_put(Ledger, SubnetCF, Subnet, <<OUI:32/little-unsigned-integer>>)
    end.

-spec get_routes(ledger()) -> {ok, [blockchain_ledger_routing_v1:routing()]}.
get_routes(Ledger) ->
    RoutingCF = routing_cf(Ledger),
    {ok, cache_fold(Ledger, RoutingCF,
                     fun({<<_OUI:32/integer-unsigned-big>>, V}, Acc) ->
                             Route = blockchain_ledger_routing_v1:deserialize(V),
                             [Route | Acc];
                        ({_K, _V}, Acc) ->
                             Acc
                     end, [], [{start, <<0:32/integer-unsigned-big>>}, {iterate_upper_bound, <<4294967295:32/integer-unsigned-big>>}])}.

-spec find_routing(non_neg_integer(), ledger()) -> {ok, blockchain_ledger_routing_v1:routing()}
                                                   | {error, any()}.
find_routing(OUI, Ledger) ->
    RoutingCF = routing_cf(Ledger),
    case cache_get(Ledger, RoutingCF, <<OUI:32/integer-unsigned-big>>, []) of
        {ok, BinEntry} ->
            {ok, blockchain_ledger_routing_v1:deserialize(BinEntry)};
        not_found ->
            {error, not_found};
        Error ->
            Error
    end.

-spec find_routing_for_packet(blockchain_helium_packet_v1:packet(), ledger()) -> {ok, [blockchain_ledger_routing_v1:routing(), ...]}
                                                                                 | {error, any()}.
find_routing_for_packet(Packet, Ledger) ->
    case blockchain_helium_packet_v1:routing_info(Packet) of
        {eui, DevEUI, AppEUI} ->
            find_routing_via_eui(DevEUI, AppEUI, Ledger);
        {devaddr, DevAddr0} ->
            find_routing_via_devaddr(DevAddr0, Ledger)
    end.

-spec find_routing_via_eui(DevEUI :: non_neg_integer(),
                           AppEUI :: non_neg_integer(),
                           Ledger :: ledger()) -> {ok, [blockchain_ledger_routing_v1:routing(), ...]} | {error, any()}.
find_routing_via_eui(DevEUI, AppEUI, Ledger) ->
    %% ok, search the xor filters
    Key = <<DevEUI:64/integer-unsigned-little, AppEUI:64/integer-unsigned-little>>,
    RoutingCF = routing_cf(Ledger),
    Res = cache_fold(Ledger, RoutingCF,
                     fun({<<_OUI:32/integer-unsigned-big>>, V}, Acc) ->
                             Route = blockchain_ledger_routing_v1:deserialize(V),
                             case lists:any(fun(Filter) ->
                                                    xor16:contain({Filter, fun xxhash:hash64/1}, Key)
                                            end, blockchain_ledger_routing_v1:filters(Route)) of
                                 true ->
                                     [Route | Acc];
                                 false ->
                                     Acc
                             end;
                        ({_K, _V}, Acc) ->
                             Acc
                     end, [], [{start, <<0:32/integer-unsigned-big>>}, {iterate_upper_bound, <<4294967295:32/integer-unsigned-big>>}]),
    case Res of
        [] ->
            {error, eui_not_matched};
        _ ->
            {ok, Res}
    end.

-spec find_routing_via_devaddr(DevAddr0 :: non_neg_integer(),
                               Ledger :: ledger()) -> {ok, [blockchain_ledger_routing_v1:routing(), ...]} | {error, any()}.
find_routing_via_devaddr(DevAddr0, Ledger) ->
    DevAddrPrefix = application:get_env(blockchain, devaddr_prefix, $H),
    case <<DevAddr0:32/integer-unsigned-little>> of
        <<DevAddr:25/integer-unsigned-little, DevAddrPrefix:7/integer>> ->
            %% use the subnets
            {_Name, DB, SubnetCF} = subnets_cf(Ledger),
            {ok, Itr} = rocksdb:iterator(DB, SubnetCF, []),
            Dest = subnet_lookup(Itr, DevAddr, rocksdb:iterator_move(Itr, {seek_for_prev, <<DevAddr:25/integer-unsigned-big, ?BITS_23:23/integer>>})),
            catch rocksdb:iterator_close(Itr),
            case Dest of
                error ->
                    {error, subnet_not_found};
                _ ->
                    case find_routing(Dest, Ledger) of
                        {ok, Route} ->
                            {ok, [Route]};
                        Error ->
                            Error
                    end
            end;
        <<_:25/integer, Prefix:7/integer>> ->
            {error, {unknown_devaddr_prefix, Prefix}}
    end.

-spec find_router_ouis(RouterPubkeyBin :: libp2p_crypto:pubkey_bin(),
                       Ledger :: ledger()) -> [non_neg_integer()].
find_router_ouis(RouterPubkeyBin, Ledger) ->
    RoutingCF = routing_cf(Ledger),
    cache_fold(
      Ledger,
      RoutingCF,
      fun({<<OUI:32/integer-unsigned-big>>, Bin}, Acc) ->
              Routing = blockchain_ledger_routing_v1:deserialize(Bin),
              Addresses = blockchain_ledger_routing_v1:addresses(Routing),
              case lists:member(RouterPubkeyBin, Addresses) of
                  false ->
                      Acc;
                  true ->
                      [OUI | Acc]
              end
      end,
      []
     ).

-spec update_routing(non_neg_integer(), blockchain_txn_routing_v1:action(), non_neg_integer(), ledger()) -> ok | {error, any()}.
update_routing(OUI, Action, Nonce, Ledger) ->
    case find_routing(OUI, Ledger) of
        {ok, Routing} ->
            RoutingCF = routing_cf(Ledger),
            Bin = blockchain_ledger_routing_v1:serialize(blockchain_ledger_routing_v1:update(Routing, Action, Nonce)),
            cache_put(Ledger, RoutingCF, <<OUI:32/integer-unsigned-big>>, Bin);
        Error ->
            Error
    end.

-spec find_state_channel_with_mod(ID :: binary(),
                         Owner :: libp2p_crypto:pubkey_bin(),
                         Ledger :: ledger()) ->
    {ok, blockchain_ledger_state_channel_v1, blockchain_ledger_state_channel_v1:state_channel()}
    | {ok, blockchain_ledger_state_channel_v2, blockchain_ledger_state_channel_v2:state_channel()}
    | {error, any()}.
find_state_channel_with_mod(ID, Owner, Ledger) ->
    SCsCF = state_channels_cf(Ledger),
    Key = state_channel_key(ID, Owner),
    case cache_get(Ledger, SCsCF, Key, []) of
        {ok, BinEntry} ->
            {Mod, SC} = deserialize_state_channel(BinEntry),
            {ok, Mod, SC};
        not_found ->
            {error, not_found};
        Error ->
            Error
    end.

-spec find_state_channel(ID :: binary(),
                         Owner :: libp2p_crypto:pubkey_bin(),
                         Ledger :: ledger()) ->
    {ok, blockchain_ledger_state_channel_v1:state_channel()}
    | {ok, blockchain_ledger_state_channel_v2:state_channel()}
    | {error, any()}.
find_state_channel(ID, Owner, Ledger) ->
    case find_state_channel_with_mod(ID, Owner, Ledger) of
        {ok, _Mod, SC} -> {ok, SC};
        Error -> Error
    end.

-spec count_open_scs_for_owner(BinIds :: [binary()],
                               Owner :: libp2p_crypto:pubkey_bin(),
                               Ledger :: ledger()) -> non_neg_integer().
count_open_scs_for_owner(BinIds, Owner, Ledger) ->
    lists:foldl(
      fun(Id, Acc) ->
              case find_state_channel(Id, Owner, Ledger) of
                  {ok, SC} ->
                      case blockchain_ledger_state_channel_v2:is_v2(SC) of
                          true ->
                              case blockchain_ledger_state_channel_v2:close_state(SC) of
                                  undefined -> Acc + 1;
                                  _ -> Acc
                              end;
                          false ->
                              %% this is a v1 state channel, ignore
                              %% shouldn't get here ever
                              Acc
                      end;
                  _ -> Acc
              end
      end, 0, BinIds).

-spec find_sc_ids_by_owner(Owner :: libp2p_crypto:pubkey_bin(),
                           Ledger :: ledger()) -> {ok, [binary()]}.
find_sc_ids_by_owner(Owner, Ledger) ->
    SCsCF = state_channels_cf(Ledger),
    OwnerLength = byte_size(Owner),
    %% find all the state channels where the key begins with the owner
    %% and return the list of IDs (the second part of the key)
    {ok, cache_fold(Ledger, SCsCF,
               fun({K, _V}, Acc) when erlang:binary_part(K, {0, OwnerLength}) == Owner ->
                       [binary:part(K, OwnerLength, byte_size(K) - OwnerLength)|Acc];
                  (_, Acc) ->
                       Acc
               end, [], [{start, Owner}, {iterate_upper_bound, increment_bin(Owner)}])}.

-spec find_scs_by_owner(Owner :: libp2p_crypto:pubkey_bin(),
                        Ledger :: blockchain_ledger_v1:ledger()) -> {ok, state_channel_map()}.
find_scs_by_owner(Owner, Ledger) ->
    SCsCF = state_channels_cf(Ledger),
    OwnerLength = byte_size(Owner),
    %% find all the state channels where the key begins with the owner,
    %% extract the ID from the second half of the key and deserialize the value
    {ok, cache_fold(Ledger, SCsCF,
               fun({K, V}, Acc) when erlang:binary_part(K, {0, OwnerLength}) == Owner ->
                       ID = binary:part(K, OwnerLength, byte_size(K) - OwnerLength),
                       {_Mod, SC} = deserialize_state_channel(V),
                       maps:put(ID, SC, Acc);
                  (_, Acc) ->
                       Acc
               end, #{}, [{start, Owner}, {iterate_upper_bound, increment_bin(Owner)}])}.

-spec add_state_channel(ID :: binary(),
                        Owner :: libp2p_crypto:pubkey_bin(),
                        ExpireWithin :: pos_integer(),
                        Nonce :: non_neg_integer(),
                        Original :: non_neg_integer(),
                        Amount :: non_neg_integer(),
                        Ledger :: ledger()) -> ok | {error, any()}.
add_state_channel(ID, Owner, ExpireWithin, Nonce, Original, Amount, Ledger) ->
    SCsCF = state_channels_cf(Ledger),
    {ok, CurrHeight} = ?MODULE:current_height(Ledger),
    Key = state_channel_key(ID, Owner),
    Bin = case blockchain:config(?sc_version, Ledger) of
        {ok, 2} ->
            Routing = blockchain_ledger_state_channel_v2:new(ID, Owner,
                                                             CurrHeight+ExpireWithin,
                                                             Original, Amount, Nonce),
            blockchain_ledger_state_channel_v2:serialize(Routing);
        _ ->
            Routing = blockchain_ledger_state_channel_v1:new(ID, Owner,
                                                             CurrHeight+ExpireWithin, Nonce),
            blockchain_ledger_state_channel_v1:serialize(Routing)
          end,
    cache_put(Ledger, SCsCF, Key, Bin).

-spec is_state_channel_overpaid(blockchain_state_channel_v1:state_channel(), ledger()) -> boolean().
is_state_channel_overpaid(SC, Ledger) ->
    %% assume we've checked this channel is active, etc
    {ok, LedgerSC} = find_state_channel(blockchain_state_channel_v1:id(SC), blockchain_state_channel_v1:owner(SC), Ledger),
    case blockchain_ledger_state_channel_v2:is_v2(LedgerSC) of
        true ->
            blockchain_ledger_state_channel_v2:original(LedgerSC) < blockchain_state_channel_v1:total_dcs(SC);
        false ->
            false
    end.

-spec close_state_channel(Owner :: libp2p_crypto:pubkey_bin(),
                          Closer :: libp2p_crypto:pubkey_bin(),
                          SC :: blockchain_state_channel_v1:state_channel(),
                          SCID :: blockchain_state_channel_v1:id(),
                          HadConflict :: boolean(),
                          Ledger :: ledger()) -> ok.
close_state_channel(Owner, Closer, SC, SCID, HadConflict, Ledger) ->
    SCsCF = state_channels_cf(Ledger),
    Key = state_channel_key(SCID, Owner),
    case ?MODULE:config(?sc_version, Ledger) of
        {ok, 2} ->
            %% DC overcommits are returned during SC garbage collection
            %% because it's possible another actor might submit a
            %% SC close txn with an updated nonce/state
            %%
            %% The internal close state of a SC would then be updated
            %% by the `close_proposal' function. So we just record
            %% it here and deal with overcommit during GC.
            {ok, PrevSCE} = find_state_channel(SCID, Owner, Ledger),
            case blockchain_ledger_state_channel_v2:is_v2(PrevSCE) of
                true ->
                    ConsiderEffectOf = case blockchain:config(?sc_causality_fix, Ledger) of
                                           {ok, N} when N > 0 ->
                                               true;
                                           _ ->
                                               false
                                       end,
                    MaxActorsAllowed = blockchain_state_channel_v1:max_actors_allowed(Ledger),
                    NewSCE = blockchain_ledger_state_channel_v2:close_proposal(Closer, SC, HadConflict, PrevSCE, ConsiderEffectOf, MaxActorsAllowed),
                    Bin = blockchain_ledger_state_channel_v2:serialize(NewSCE),
                    cache_put(Ledger, SCsCF, Key, Bin);
                false ->
                    %% holdover v1 from before upgrade
                    cache_delete(Ledger, SCsCF, Key)
            end;
        _ ->
            cache_delete(Ledger, SCsCF, Key)
    end.

-spec allocate_subnet(pos_integer(), ledger()) -> {ok, <<_:48>>} | {error, any()}.
allocate_subnet(Size, Ledger) ->
    {_, DB, SubnetCF} = subnets_cf(Ledger),
    {ok, Itr} = rocksdb:iterator(DB, SubnetCF, []),
    Result = allocate_subnet(Size, Itr, rocksdb:iterator_move(Itr, first), none),
    catch rocksdb:iterator_close(Itr),
    Result.

allocate_subnet(Size, _Itr, {error, invalid_iterator}, none) ->
    %% we don't have any allocations at all
    Mask = blockchain_ledger_routing_v1:subnet_size_to_mask(Size),
    {ok, <<0:25/integer-unsigned-big, Mask:23/integer-unsigned-big>>};
allocate_subnet(Size, Itr, {ok, <<ABase:25/integer-unsigned-big, AMask:23/integer-unsigned-big>>, _}, none) ->
    %% just record the actual 'last' allocation and continue
    allocate_subnet(Size, Itr, rocksdb:iterator_move(Itr, next), {ABase, blockchain_ledger_routing_v1:subnet_mask_to_size(AMask)});
allocate_subnet(Size, Itr, {ok, <<ABase:25/integer-unsigned-big, AMask:23/integer-unsigned-big>>, _}, {LastBase, LastSize}) ->
    %% check if the last allocation was contiguous with this one
    case LastBase + LastSize == ABase of
        true ->
            %% ok, no gaps here, keep on truckin'
            allocate_subnet(Size, Itr, rocksdb:iterator_move(Itr, next), {ABase, blockchain_ledger_routing_v1:subnet_mask_to_size(AMask)});
        false ->
            %% check if there's enough room
            case ABase - (LastBase + LastSize) >= Size of
                false ->
                    %% no room at the inn, sorry
                    allocate_subnet(Size, Itr, rocksdb:iterator_move(Itr, next), {ABase, blockchain_ledger_routing_v1:subnet_mask_to_size(AMask)});
                true ->
                    %% compute the base of the new allocation
                    Mask = blockchain_ledger_routing_v1:subnet_size_to_mask(Size),
                    NewBase = case ((LastBase + LastSize) band (Mask bsl 2)) == (LastBase + Size) of
                                  true ->
                                      %% we're on the right alignment boundary
                                      LastBase + LastSize;
                                  false ->
                                      %% compute the next allowed boundary
                                      (LastBase band (Mask bsl 2)) + Size
                              end,
                    %% assert there's room
                    true = NewBase + Size =< ABase,
                    {ok, <<NewBase:25/integer-unsigned-big, Mask:23/integer-unsigned-big>>}
            end
    end;
allocate_subnet(Size, _Itr, {error, invalid_iterator}, {LastBase, LastSize}) ->
    %% we're at the end of the allocation list
    %% check if we have room at the end for this allocation
    case LastBase + LastSize + Size =< ?BITS_25 of
        false ->
            {error, no_space};
        true ->
            %% still room
            Mask = blockchain_ledger_routing_v1:subnet_size_to_mask(Size),
            NewBase = case ((LastBase + LastSize) band (Mask bsl 2)) == (LastBase + LastSize) of
                          true ->
                              %% we're on the right alignment boundary
                              LastBase + LastSize;
                          false ->
                              %% compute the next allowed boundary
                              (LastBase band (Mask bsl 2)) + Size
                      end,
            {ok, <<NewBase:25/integer-unsigned-big, Mask:23/integer-unsigned-big>>}
    end.

-spec add_oracle_price(
        Entry :: blockchain_ledger_oracle_price_entry:oracle_price_entry(),
        Ledger :: ledger()) -> ok.
add_oracle_price(PriceEntry, Ledger) ->
    DefaultCF = default_cf(Ledger),
    Prices = case cache_get(Ledger, DefaultCF, ?ORACLE_PRICES, []) of
                 {ok, BinPrices} ->
                     binary_to_term(BinPrices);
                 not_found ->
                     []
             end,
    cache_put(Ledger, DefaultCF, ?ORACLE_PRICES, term_to_binary([ PriceEntry | Prices ])).

-spec load_oracle_price(Price :: non_neg_integer(), Ledger :: ledger()) -> ok.
load_oracle_price(Price, Ledger) ->
    DefaultCF = default_cf(Ledger),
    cache_put(Ledger, DefaultCF, ?CURRENT_ORACLE_PRICE, term_to_binary(Price)).

-spec load_oracle_price_list(
        PriceEntries :: [blockchain_ledger_oracle_price_entry:oracle_price_entry()],
        Ledger :: ledger()) -> ok.
load_oracle_price_list(PriceEntries, Ledger) ->
    DefaultCF = default_cf(Ledger),
    cache_put(Ledger, DefaultCF, ?ORACLE_PRICES, term_to_binary(PriceEntries)).

-spec current_oracle_price(ledger()) -> {ok, Price :: non_neg_integer()} | {error, any()}.
current_oracle_price(Ledger) ->
    DefaultCF = default_cf(Ledger),
    case cache_get(Ledger, DefaultCF, ?CURRENT_ORACLE_PRICE, []) of
        {ok, Bin} ->
            {ok, binary_to_term(Bin)};
        not_found ->
            {ok, 0};
        Other ->
            Other
    end.

-spec next_oracle_prices(blockchain:blockchain(), ledger()) -> [{NextPrice :: non_neg_integer(), AtTime :: pos_integer()}].
next_oracle_prices(Blockchain, Ledger) ->
    DefaultCF = default_cf(Ledger),
    {ok, CurrentHeight} = current_height(Ledger),
    {ok, Interval} = blockchain:config(?price_oracle_refresh_interval, Ledger),
    {ok, DelaySecs} = blockchain:config(?price_oracle_price_scan_delay, Ledger),
    {ok, MaxSecs} = blockchain:config(?price_oracle_price_scan_max, Ledger),

    LastUpdate = CurrentHeight - (CurrentHeight rem Interval),

    {ok, Block} = blockchain:get_block(LastUpdate, Blockchain),
    {ok, LastPrice} = current_oracle_price(Ledger),
    BlockT = blockchain_block:time(Block),

    StartScan = BlockT - DelaySecs, % typically 1 hour (in seconds)
    EndScan = (BlockT - MaxSecs) + DelaySecs, % typically 1 day (in seconds)
    {ok, Prices} = current_oracle_price_list(Ledger),

    %% get the prices currently too new to be considered
    PendingPrices = trim_price_list(StartScan, Prices),

    %% get the prices expiring in the next DelaySecs
    ExpiringPrices = [ P || P <- Prices, blockchain_ledger_oracle_price_entry:timestamp(P) < EndScan],

    %% walk the times a price will mature or expire and check if that causes a price change
    %% note we take the tail of the reversed result here as the first element in the accumulator is the current price/time
    tl(lists:reverse(lists:foldl(
      fun(T, [{Price, _Time}|_]=Acc) ->
              %% calculate what the price would be at time T, which is either a time
              %% a price is expiring or a time a price has matured past DelaySecs
              {NewPrice, _} = recalc_price(LastPrice, T, DefaultCF, Ledger),
              %% if the price changes, add it to the accumulator
              case NewPrice /= Price of
                  true ->
                      [{NewPrice, T}|Acc];
                  false ->
                      Acc
              end
      end,
      %% supply the current price and current block time as the initial values of the accumulator
      [{LastPrice, BlockT}],
      %% calculate both the times when an old price report will expire, and a pending report will become active
      lists:usort([ blockchain_ledger_oracle_price_entry:timestamp(P) + MaxSecs || P <- ExpiringPrices] ++
                 [ blockchain_ledger_oracle_price_entry:timestamp(P) + DelaySecs || P <- PendingPrices])))).

-spec current_oracle_price_list(ledger()) ->
    {ok, [ blockchain_ledger_oracle_price_entry:oracle_price_entry() ]}
    | {error, any()}.
current_oracle_price_list(Ledger) ->
    DefaultCF = default_cf(Ledger),
    case cache_get(Ledger, DefaultCF, ?ORACLE_PRICES, []) of
        {ok, BinPrices} ->
            {ok, binary_to_term(BinPrices)};
        not_found ->
            {ok, []};
        Other ->
            Other
    end.

clean(#ledger_v1{dir=Dir, db=DB}=L) ->
    delete_context(L),
    DBDir = filename:join(Dir, ?DB_FILE),
    catch ok = rocksdb:close(DB),
    rocksdb:destroy(DBDir, []),
    clean_checkpoints(L),
    clean_aux(L).

clean_aux(L) ->
    case has_aux(L) of
        true ->
            catch ok = rocksdb:close(L#ledger_v1.aux#aux_ledger_v1.db),
            DBDir = filename:join(L#ledger_v1.aux#aux_ledger_v1.dir, ?DB_FILE),
            rocksdb:destroy(DBDir, []);
        false ->
            ok
    end.

close(#ledger_v1{db=DB}=L) ->
    rocksdb:close(DB),
    case has_aux(L) of
        true ->
            rocksdb:close(L#ledger_v1.aux#aux_ledger_v1.db);
        false ->
            ok
    end.


compact(#ledger_v1{db=DB, active=Active, delayed=Delayed}) ->
    rocksdb:compact_range(DB, undefined, undefined, []),
    compact_ledger(DB, Active),
    compact_ledger(DB, Delayed),
    ok.

-spec state_channel_key(libp2p_crypto:pubkey_bin(), binary()) -> binary().
state_channel_key(ID, Owner) ->
    <<Owner/binary, ID/binary>>.

%% ------------------------------------------------------------------
%% Internal Function Definitions
%% ------------------------------------------------------------------

compact_ledger(DB, #sub_ledger_v1{default=Default,
                                  active_gateways=Gateways,
                                  entries=Entries,
                                  dc_entries=DCEntries,
                                  htlcs=HTLCs,
                                  pocs=PoCs,
                                  securities=Securities,
                                  routing=Routing}) ->
    rocksdb:compact_range(DB, Default, undefined, undefined, []),
    rocksdb:compact_range(DB, Gateways, undefined, undefined, []),
    rocksdb:compact_range(DB, Entries, undefined, undefined, []),
    rocksdb:compact_range(DB, DCEntries, undefined, undefined, []),
    rocksdb:compact_range(DB, HTLCs, undefined, undefined, []),
    rocksdb:compact_range(DB, PoCs, undefined, undefined, []),
    rocksdb:compact_range(DB, Securities, undefined, undefined, []),
    rocksdb:compact_range(DB, Routing, undefined, undefined, []),
    ok.

%%--------------------------------------------------------------------
%% @doc
%% need to prefix to keep people from messing with existing names on accident
%% @end
%%--------------------------------------------------------------------
var_name(Name) when is_atom(Name) ->
    <<"$var_", (atom_to_binary(Name, utf8))/binary>>;
%% binary clause for snapshot import
var_name(Name) when is_binary(Name) ->
    <<"$var_", Name/binary>>.

%%--------------------------------------------------------------------
%% @doc
%% @end
%%--------------------------------------------------------------------
-spec context_cache(undefined | ets:tid(), undefined | ets:tid(), ledger()) -> ledger().
context_cache(Cache, GwCache, Ledger) ->
    SL = subledger(Ledger),
    subledger(Ledger, SL#sub_ledger_v1{cache=Cache, gateway_cache=GwCache}).

%% these ledger types don't allow fetching by hash
-spec get_block(integer(), ledger()) ->
          {ok, blockchain_block:block()} | {error, any()}.
get_block(Height, #ledger_v1{blocks_db = DB,
                             blocks_cf = BlocksCF,
                             heights_cf = HeightsCF} = Ledger) ->
    case Height > current_height(Ledger) of
        true -> {error, too_new};
        _ ->
            case rocksdb:get(DB, HeightsCF, <<Height:64/integer-unsigned-big>>, []) of
                {ok, Hash} ->
                    case rocksdb:get(DB, BlocksCF, Hash, []) of
                        {ok, BinBlock} ->
                            {ok, blockchain_block:deserialize(BinBlock)};
                        not_found ->
                            {error, not_found};
                        Error ->
                            Error
                    end;
                not_found ->
                    {error, not_found};
                Error ->
                    Error
            end
    end.

-spec default_cf(ledger()) -> {atom(), rocksdb:db_handle(), rocksdb:cf_handle()}.
default_cf(Ledger) ->
    SL = subledger(Ledger),
    {default, db(Ledger), SL#sub_ledger_v1.default}.

-spec active_gateways_cf(ledger()) -> {atom(), rocksdb:db_handle(), rocksdb:cf_handle()}.
active_gateways_cf(Ledger) ->
    SL = subledger(Ledger),
    {active_gateways, db(Ledger), SL#sub_ledger_v1.active_gateways}.

-spec gw_denorm_cf(ledger()) -> {atom(), rocksdb:db_handle(), rocksdb:cf_handle()}.
gw_denorm_cf(Ledger) ->
    SL = subledger(Ledger),
    {gw_denorm, db(Ledger), SL#sub_ledger_v1.gw_denorm}.

-spec entries_cf(ledger()) -> {atom(), rocksdb:db_handle(), rocksdb:cf_handle()}.
entries_cf(Ledger) ->
    SL = subledger(Ledger),
    {entries, db(Ledger), SL#sub_ledger_v1.entries}.

-spec dc_entries_cf(ledger()) -> {atom(), rocksdb:db_handle(), rocksdb:cf_handle()}.
dc_entries_cf(Ledger) ->
    SL = subledger(Ledger),
    {dc_entries, db(Ledger), SL#sub_ledger_v1.dc_entries}.

-spec htlcs_cf(ledger()) -> {atom(), rocksdb:db_handle(), rocksdb:cf_handle()}.
htlcs_cf(Ledger) ->
    SL = subledger(Ledger),
    {htlcs, db(Ledger), SL#sub_ledger_v1.htlcs}.

-spec pocs_cf(ledger()) -> {atom(), rocksdb:db_handle(), rocksdb:cf_handle()}.
pocs_cf(Ledger) ->
    SL = subledger(Ledger),
    {pocs, db(Ledger), SL#sub_ledger_v1.pocs}.

-spec securities_cf(ledger()) -> {atom(), rocksdb:db_handle(), rocksdb:cf_handle()}.
securities_cf(Ledger) ->
    SL = subledger(Ledger),
    {securities, db(Ledger), SL#sub_ledger_v1.securities}.


-spec routing_cf(ledger()) -> {atom(), rocksdb:db_handle(), rocksdb:cf_handle()}.
routing_cf(Ledger) ->
    SL = subledger(Ledger),
    {routing, db(Ledger), SL#sub_ledger_v1.routing}.

-spec subnets_cf(ledger()) -> {atom(), rocksdb:db_handle(), rocksdb:cf_handle()}.
subnets_cf(Ledger) ->
    SL = subledger(Ledger),
    {subnets, db(Ledger), SL#sub_ledger_v1.subnets}.

-spec state_channels_cf(ledger()) -> {atom(), rocksdb:db_handle(), rocksdb:cf_handle()}.
state_channels_cf(Ledger) ->
    SL = subledger(Ledger),
    {state_channels, db(Ledger), SL#sub_ledger_v1.state_channels}.

-spec h3dex_cf(ledger()) -> {atom(), rocksdb:db_handle(), rocksdb:cf_handle()}.
h3dex_cf(Ledger) ->
    SL = subledger(Ledger),
    {h3dex, db(Ledger), SL#sub_ledger_v1.h3dex}.

-spec aux_heights_cf(ledger()) -> undefined | rocksdb:cf_handle().
aux_heights_cf(Ledger) ->
    case has_aux(Ledger) of
        false -> undefined;
        true -> Ledger#ledger_v1.aux#aux_ledger_v1.aux_heights
    end.

-spec aux_db(ledger()) -> undefined | rocksdb:db_handle().
aux_db(Ledger) ->
    case has_aux(Ledger) of
        false -> undefined;
        true -> Ledger#ledger_v1.aux#aux_ledger_v1.db
    end.

-spec set_aux_rewards(Height :: non_neg_integer(),
                      Rewards :: blockchain_txn_reward_v1:rewards() | blockchain_txn_rewards_v2:rewards(),
                      AuxRewards :: blockchain_txn_reward_v1:rewards() | blockchain_txn_rewards_v2:rewards(),
                      Ledger :: ledger()) -> ok | {error, any()}.
set_aux_rewards(Height, Rewards, AuxRewards, Ledger) ->
    case has_aux(Ledger) of
        false -> {error, no_aux_ledger};
        true ->
            AuxDB = aux_db(Ledger),
            AuxHeightsCF = aux_heights_cf(Ledger),
            Key = aux_height(Height),
            case rocksdb:get(AuxDB, AuxHeightsCF, Key, []) of
                {ok, _} ->
                    %% already exists, don't do anything
                    ok;
                not_found ->
                    Value = term_to_binary({Rewards, AuxRewards}),
                    rocksdb:put(AuxDB, AuxHeightsCF, Key, Value, []);
                Error ->
                    Error
            end
    end.

%% @doc Get aux reward diff for Account | Gateway (Key)
-spec diff_aux_rewards_for(
    Key :: libp2p_crypto:pubkey_bin(),
    Ledger :: ledger()
) -> map().
diff_aux_rewards_for(Key, Ledger) ->
    Diff = diff_aux_rewards(Ledger),
    maps:map(
        fun(_Height, Res) ->
            maps:get(Key, Res, undefined)
        end,
        Diff
    ).

diff_aux_reward_sums(Ledger) ->
    maps:fold(fun(_Key, Value, Acc) ->
                      maps:fold(fun(Gw, {AmountBefore, AmountAfter}, Acc2) ->
                                        {AB, AF} = maps:get(Gw, Acc, {#{}, #{}}),
                                        maps:put(Gw, {maps_sum(AB, AmountBefore), maps_sum(AF, AmountAfter)}, Acc2)
                                end, Acc, Value)
              end, #{}, diff_aux_rewards(Ledger)).

maps_sum(A, B) ->
    Keys = lists:usort(maps:keys(A) ++ maps:keys(B)),
    lists:foldl(fun(K, Acc) ->
                        Acc#{K => maps:get(K, A, 0) + maps:get(K, B, 0)}
                end, #{}, Keys).

-spec diff_aux_rewards(Ledger :: ledger()) -> map().
diff_aux_rewards(Ledger) ->
    case has_aux(Ledger) of
        false -> #{};
        true ->
            OverallAuxRewards = get_aux_rewards(Ledger),
            TallyFun = case blockchain:config(?rewards_txn_version, Ledger) of
                           {ok, 2} ->
                               tally_fun_v2();
                           _ ->
                               tally_fun_v1()
                       end,

            DiffFun = fun(Height, {ActualRewards, AuxRewards}, Acc) ->
                              ActualAccountBalances = lists:foldl(TallyFun, #{}, ActualRewards),
                              AuxAccountBalances = lists:foldl(TallyFun, #{}, AuxRewards),
                              Combined = maps:merge(AuxAccountBalances, ActualAccountBalances),
                              Res = maps:fold(fun(K, V, Acc2) ->
                                                      V2 = maps:get(K, AuxAccountBalances, #{amount => 0}),
                                                      case V == V2 of
                                                          true ->
                                                              %% check this is not missing in actual balances
                                                              case maps:is_key(K, ActualAccountBalances) of
                                                                  false ->
                                                                      maps:put(K, {#{amount => 0}, V}, Acc2);
                                                                  true ->
                                                                      %% no difference
                                                                      Acc2
                                                              end;
                                                          false ->
                                                              maps:put(K, {V, V2}, Acc2)
                                                      end
                                              end, #{}, Combined),
                              maps:put(Height, Res, Acc)
                      end,

            maps:fold(DiffFun, #{}, OverallAuxRewards)
    end.

-spec tally_fun_v1() -> fun().
tally_fun_v1() ->
    fun(Reward, Acc0) ->
            Account = blockchain_txn_reward_v1:account(Reward),
            Amount = blockchain_txn_reward_v1:amount(Reward),
            Type = blockchain_txn_reward_v1:type(Reward),
            Acc = case blockchain_txn_reward_v1:gateway(Reward) of
                      undefined ->
                          Acc0;
                      Gateway ->
                          maps:update_with(Gateway, fun(V) -> V#{amount => maps:get(amount, V, 0) + Amount, Type => maps:get(Type, V, 0) + 1}  end, #{amount => Amount, Type => 1}, Acc0)
                  end,
            maps:update_with(Account, fun(V) -> V#{amount => maps:get(amount, V, 0) + Amount, Type => maps:get(Type, V, 0) + 1} end, #{amount => Amount, Type => 1}, Acc)
    end.

-spec tally_fun_v2() -> fun().
tally_fun_v2() ->
    fun(#blockchain_txn_reward_v2_pb{amount=Amount, account=Account}, Acc) ->
            maps:update_with(Account, fun(V) -> V#{amount => maps:get(amount, V, 0) + Amount} end, #{amount => Amount}, Acc)
    end.

-spec get_aux_rewards_at(Height :: non_neg_integer(), Ledger :: ledger()) ->
    {ok, blockchain_txn_reward_v1:rewards() | blockchain_txn_rewards_v2:rewards(), blockchain_txn_reward_v1:rewards() | blockchain_txn_rewards_v2:rewards()} | {error, any()}.
get_aux_rewards_at(Height, Ledger) ->
    case has_aux(Ledger) of
        false -> {error, no_aux_ledger};
        true ->
            AuxDB = aux_db(Ledger),
            AuxHeightsCF = aux_heights_cf(Ledger),
            Key = aux_height(Height),
            case rocksdb:get(AuxDB, AuxHeightsCF, Key, []) of
                {ok, BinRes} -> {ok, binary_to_term(BinRes)};
                not_found -> {error, not_found};
                Error -> Error
            end
    end.

-spec get_aux_rewards(Ledger :: ledger()) -> aux_rewards().
get_aux_rewards(Ledger) ->
    case has_aux(Ledger) of
        false -> #{};
        true -> get_aux_rewards_(Ledger)
    end.

get_aux_rewards_(Ledger) ->
    {ok, Itr} = rocksdb:iterator(aux_db(Ledger), aux_heights_cf(Ledger), []),
    Res = get_aux_rewards_(Itr, rocksdb:iterator_move(Itr, first), #{}),
    catch rocksdb:iterator_close(Itr),
    Res.

get_aux_rewards_(_Itr, {error, _}, Acc) ->
    Acc;
get_aux_rewards_(Itr, {ok, Key, BinRes}, Acc) ->
    NewAcc =
        try binary_to_term(BinRes) of
            {R1, R2} ->
                <<"aux_height_", Height/binary>> = Key,
                maps:put(binary_to_integer(Height), {R1, R2}, Acc)
        catch
            What:Why ->
                lager:warning("error when deserializing plausible block at key ~p: ~p ~p", [
                    Key,
                    What,
                    Why
                ]),
                Acc
        end,
    get_aux_rewards_(Itr, rocksdb:iterator_move(Itr, next), NewAcc).

-spec validators_cf(ledger()) -> rocksdb:cf_handle().
validators_cf(Ledger) ->
    SL = subledger(Ledger),
    {validators, db(Ledger), SL#sub_ledger_v1.validators}.

-spec cache_put(ledger(), rocksdb:cf_handle(), binary(), binary()) -> ok.
cache_put(Ledger, {Name, _DB, _CF}, Key, Value) ->
    {Cache, _GwCache} = context_cache(Ledger),
    true = ets:insert(Cache, {{Name, Key}, Value}),
    ok.

-spec cache_get(ledger(), rocksdb:cf_handle(), any(), [any()]) -> {ok, any()} | {error, any()} | not_found.
cache_get(Ledger, {Name, DB, CF}, Key, Options) ->
    case context_cache(Ledger) of
        {undefined, undefined} ->
            rocksdb:get(DB, CF, Key, maybe_use_snapshot(Ledger, Options));
        {Cache, _GwCache} ->
            %% don't do anything smart here with the cache yet,
            %% otherwise the semantics get all confused.
            case ets:lookup(Cache, {Name, Key}) of
                [] ->
                    cache_get(context_cache(undefined, undefined, Ledger), {Name, DB, CF}, Key, Options);
                [{_, ?CACHE_TOMBSTONE}] ->
                    %% deleted in the cache
                    not_found;
                [{_, Value}] ->
                    {ok, Value}
            end
    end.

-spec cache_delete(ledger(), rocksdb:cf_handle(), binary()) -> ok.
cache_delete(Ledger, {Name, _DB, _CF}, Key) ->
    %% TODO: check if we're a gateway and delete that cache too, but
    %% we never delete gateways now
    {Cache, _GwCache} = context_cache(Ledger),
    true = ets:insert(Cache, {{Name, Key}, ?CACHE_TOMBSTONE}),
    ok.

-spec cache_fold(Ledger :: ledger(),
                 CF :: rocksdb:cf_handle(),
                 Fun0 :: fun(({Key::binary(), Value::binary()}, Acc::any()) -> NewAcc::any()),
                 OriginalAcc :: any()) -> FinalAcc::any().
cache_fold(Ledger, CF, Fun0, OriginalAcc) ->
    cache_fold(Ledger, CF, Fun0, OriginalAcc, []).

cache_fold(Ledger, {CFName, DB, CF}, Fun0, OriginalAcc, Opts) ->
    Start0 = proplists:get_value(start, Opts, first),
    Start =
        case Start0 of
            {seek, Val} ->
                Val;
            _ ->
                Start0
        end,
    End = proplists:get_value(iterate_upper_bound, Opts, undefined),
    case context_cache(Ledger) of
        {undefined, undefined} ->
            %% fold rocks directly
            rocks_fold(Ledger, DB, CF, Opts, Fun0, OriginalAcc);
        {Cache, _GwCache} ->
            %% fold using the cache wrapper
            Fun = mk_cache_fold_fun(Cache, CFName, Start, End, Fun0),
            Keys = lists:sort(ets:select(Cache, [{{{'$1','$2'},'_'},[{'==','$1', CFName}],['$2']}])),
            {TrailingKeys, Res0} = rocks_fold(Ledger, DB, CF, Opts, Fun, {Keys, OriginalAcc}),
            process_fun(TrailingKeys, Cache, CFName, Start, End, Fun0, Res0)
    end.

rocks_fold(Ledger, DB, CF, Opts0, Fun, Acc) ->
    Start = proplists:get_value(start, Opts0, first),
    Opts = proplists:delete(start, Opts0),
    {ok, Itr} = rocksdb:iterator(DB, CF, maybe_use_snapshot(Ledger, Opts)),
    Init = rocksdb:iterator_move(Itr, Start),
    Loop = fun L({error, invalid_iterator}, A) ->
                   A;
               L({error, _}, _A) ->
                   throw(iterator_error);
               L({ok, K} , A) ->
                   L(rocksdb:iterator_move(Itr, next),
                     Fun(K, A));
               L({ok, K, V}, A) ->
                   L(rocksdb:iterator_move(Itr, next),
                     Fun({K, V}, A))
           end,
    try
        Loop(Init, Acc)
    %% catch _:_ ->
    %%         Acc
    after
        catch rocksdb:iterator_close(Itr)
    end.

mk_cache_fold_fun(Cache, CF, Start, End, Fun) ->
    %% we want to preserve rocksdb order, but we assume it's normal lexiographic order
    fun ({Key, Value}, {CacheKeys, Acc0}) ->
            {NewCacheKeys, Acc} = process_cache_only_keys(CacheKeys, Cache, CF, Key,
                                                          Start, End,
                                                          Fun, Acc0),
            case ets:lookup(Cache, {CF, Key}) of
                [{_, ?CACHE_TOMBSTONE}] ->
                    {NewCacheKeys, Acc};
                [{_, CacheValue}] ->
                    {NewCacheKeys, Fun({Key, CacheValue}, Acc)};
                [] when Value /= cacheonly ->
                    {NewCacheKeys, Fun({Key, Value}, Acc)};
                [] ->
                    {NewCacheKeys, Acc}
            end
    end.

process_cache_only_keys(CacheKeys, Cache, CF, Key,
                        Start, End,
                        Fun, Acc) ->
    case lists:splitwith(fun(E) -> E < Key end, CacheKeys) of
        {ToProcess, [Key|Remaining]} -> ok;
        {ToProcess, Remaining} -> ok
    end,
    {Remaining, process_fun(ToProcess, Cache, CF, Start, End, Fun, Acc)}.

process_fun(ToProcess, Cache, CF,
            Start, End,
            Fun, Acc) ->
    lists:foldl(
      fun(K, A) when Start /= first andalso K < Start ->
              A;
         (K, A) when End /= undefined andalso K >= End ->
              A;
         (K, A) ->
              case ets:lookup(Cache, {CF, K}) of
                  [{_, ?CACHE_TOMBSTONE}] ->
                      A;
                  [{_Key, CacheValue}] ->
                      Fun({K, CacheValue}, A);
                  [] ->
                      A
              end
      end, Acc, ToProcess).

-spec open_db(Mode :: mode(),
              Dir :: file:filename_all(),
              HasDelayed :: boolean(), ReadOnly :: boolean()) -> {ok, rocksdb:db_handle(), [rocksdb:cf_handle()]} | {error, any()}.
open_db(active, Dir, true, ReadOnly) ->
    DBDir = filename:join(Dir, ?DB_FILE),
    ok = filelib:ensure_dir(DBDir),
    GlobalOpts = application:get_env(rocksdb, global_opts, []),
    DBOptions = [{create_if_missing, true}, {atomic_flush, true}] ++ GlobalOpts,
    CFOpts = GlobalOpts,
    DefaultCFs = default_cfs() ++ delayed_cfs(),
    open_db_(DBDir, DBOptions, DefaultCFs, CFOpts, ReadOnly, false);
open_db(aux, Dir, false, ReadOnly) ->
    DBDir = filename:join(Dir, ?DB_FILE),
    ok = filelib:ensure_dir(DBDir),
    GlobalOpts = application:get_env(rocksdb, global_opts, []),
    DBOptions = [{create_if_missing, true}, {atomic_flush, true}] ++ GlobalOpts,
    CFOpts = GlobalOpts,
    DefaultCFs = default_cfs() ++ aux_cfs(),
    open_db_(DBDir, DBOptions, DefaultCFs, CFOpts, ReadOnly, false);
open_db(active, _Dir, false, _) ->
    {error, not_opening_active_without_delayed};
open_db(aux, _Dir, true, _) ->
    {error, not_opening_aux_with_delayed}.

open_db_(DBDir, DBOptions, DefaultCFs, CFOpts, ReadOnly, Retry) ->
    ExistingCFs =
        case rocksdb:list_column_families(DBDir, DBOptions) of
            {ok, CFs0} ->
                CFs0;
            {error, _} ->
                ["default"]
        end,

     OpenResult = case ReadOnly of
                              true ->
                                  rocksdb:open_with_cf_readonly(DBDir, DBOptions,  [{CF, CFOpts} || CF <- ExistingCFs]);
                              false ->
                                  rocksdb:open_with_cf(DBDir, DBOptions,  [{CF, CFOpts} || CF <- ExistingCFs])
                          end,
     case OpenResult of
         {error, {db_open,"Corruption:" ++ Reason}} when Retry == false ->
             lager:warning("deleting corrupted ledger: ~p", [Reason]),
             BaseDir = filename:dirname(DBDir),
             rocksdb:destroy(DBDir, []),
             clean_checkpoints(BaseDir),
             open_db_(DBDir, DBOptions, DefaultCFs, CFOpts, ReadOnly, true);
         {error, Reason} ->
             error(Reason);
         {ok, DB, OpenedCFs} ->
             L1 = lists:zip(ExistingCFs, OpenedCFs),
             L2 = lists:map(
                    fun(CF) ->
                            case ReadOnly of
                                true ->
                                    {CF, undefined};
                                false ->
                                    {ok, CF1} = rocksdb:create_column_family(DB, CF, CFOpts),
                                    {CF, CF1}
                            end
                    end,
                    DefaultCFs -- ExistingCFs
                   ),
             L3 = L1 ++ L2,
             {ok, DB, [proplists:get_value(X, L3) || X <- DefaultCFs]}
     end.

-spec default_cfs() -> list().
default_cfs() ->
    ["default", "active_gateways", "entries", "dc_entries", "htlcs",
     "pocs", "securities", "routing", "subnets", "state_channels",
     "h3dex", "gw_denorm", "validators"].

-spec delayed_cfs() -> list().
delayed_cfs() ->
    ["delayed_" ++ I || I <- default_cfs()].

-spec aux_cfs() -> list().
aux_cfs() ->
    ["aux_heights"].

-spec maybe_use_snapshot(ledger(), list()) -> list().
maybe_use_snapshot(#ledger_v1{snapshot=Snapshot}, Options) ->
    case Snapshot of
        undefined ->
            Options;
        S ->
            [{snapshot, S} | Options]
    end.

-spec set_hexes(HexMap :: hexmap(), Ledger :: ledger()) -> ok | {error, any()}.
set_hexes(HexMap, Ledger) ->
    HexList = maps:to_list(HexMap),
    L = lists:sort(HexList),
    CF = default_cf(Ledger),
    cache_put(Ledger, CF, ?hex_list, term_to_binary(L, [compressed])).

-spec get_hexes(Ledger :: ledger()) -> {ok, hexmap()} | {error, any()}.
get_hexes(Ledger) ->
    CF = default_cf(Ledger),
    case cache_get(Ledger, CF, ?hex_list, []) of
        {ok, BinList} ->
            {ok, maps:from_list(binary_to_term(BinList))};
        not_found ->
            {error, not_found};
        Error ->
            Error
    end.

-spec set_hex(Hex :: h3:h3_index(),
              GwPubkeyBins :: [libp2p_crypto:pubkey_bin()],
              Ledger :: ledger()) -> ok | {error, any()}.
set_hex(Hex, GwPubkeyBins, Ledger) ->
    L = lists:sort(GwPubkeyBins),
    CF = default_cf(Ledger),
    cache_put(Ledger, CF, hex_name(Hex), term_to_binary(L, [compressed])).

-spec get_hex(Hex :: h3:h3_index(), Ledger :: ledger()) -> {ok, term()} | {error, any()}.
get_hex(Hex, Ledger) ->
    CF = default_cf(Ledger),
    case cache_get(Ledger, CF, hex_name(Hex), []) of
        {ok, BinList} ->
            {ok, binary_to_term(BinList)};
        not_found ->
            {error, not_found};
        Error ->
            Error
    end.

-spec delete_hex(Hex :: h3:h3_index(), Ledger :: ledger()) -> ok | {error, any()}.
delete_hex(Hex, Ledger) ->
    CF = default_cf(Ledger),
    cache_delete(Ledger, CF, hex_name(Hex)).

hex_name(Hex) ->
    <<?hex_prefix, (integer_to_binary(Hex))/binary>>.

aux_height(Height) ->
    <<?aux_height_prefix, (integer_to_binary(Height))/binary>>.

add_to_hex(Hex, Gateway, Ledger) ->
    Hexes = case get_hexes(Ledger) of
                {ok, Hs} ->
                    Hs;
                {error, not_found} ->
                    #{}
            end,
    Hexes1 = maps:update_with(Hex, fun(X) -> X + 1 end, 1, Hexes),
    ok = set_hexes(Hexes1, Ledger),

    case get_hex(Hex, Ledger) of
        {ok, OldAddrs} ->
            ok = set_hex(Hex, [Gateway | OldAddrs], Ledger);
        {error, not_found} ->
            ok = set_hex(Hex, [Gateway], Ledger)
    end.

remove_from_hex(Hex, Gateway, Ledger) ->
    {ok, Hexes} = get_hexes(Ledger),
    Hexes1 =
        case maps:get(Hex, Hexes) of
            1 ->
                ok = delete_hex(Hex, Ledger),
                maps:remove(Hex, Hexes);
            N ->
                {ok, OldAddrs} = get_hex(Hex, Ledger),
                ok = set_hex(Hex, lists:delete(Gateway, OldAddrs), Ledger),
                Hexes#{Hex => N - 1}
        end,
    ok = set_hexes(Hexes1, Ledger).

clean_all_hexes(Ledger) ->
    CF1 = default_cf(Ledger),
    case get_hexes(Ledger) of
        {ok, Hexes} ->
            L1 = new_context(Ledger),
            cache_delete(L1, CF1, ?hex_list),
            %% undo the upgrade marker, too, so we automatically re-upgrade
            %% next restart
            cache_delete(L1, CF1, <<"hex_targets">>),
            maps:map(fun(Hex, _) ->
                             cache_delete(L1, CF1, hex_name(Hex))
                     end, Hexes),
            commit_context(L1);
        _ -> ok
    end,

    DelayedLedger = blockchain_ledger_v1:mode(delayed, Ledger),
    CF2 = default_cf(DelayedLedger),
    L2 = new_context(DelayedLedger),
    case get_hexes(DelayedLedger) of
        {ok, Hexes2} ->
            cache_delete(L2, CF2, ?hex_list),
            maps:map(fun(Hex, _) ->
                             cache_delete(L2, CF2, hex_name(Hex))
                     end, Hexes2),
            commit_context(L2);
        _ -> ok
    end.

-spec bootstrap_h3dex(ledger()) -> ok.
bootstrap_h3dex(Ledger) ->
    ok = delete_h3dex(Ledger),
    AGwsCF = active_gateways_cf(Ledger),
    H3Dex = cache_fold(
              Ledger,
              AGwsCF,
              fun({GwAddr, Binary}, Acc) ->
                      Gw = blockchain_ledger_gateway_v2:deserialize(Binary),
                      case blockchain_ledger_gateway_v2:location(Gw) of
                          undefined ->
                              Acc;
                          Location ->
                              maps:update_with(Location, fun(V) -> [GwAddr | V] end, [GwAddr], Acc)
                      end
              end,
              #{}),
    set_h3dex(H3Dex, Ledger).

-spec set_h3dex(h3dex(), ledger()) -> ok.
set_h3dex(H3Dex, Ledger) ->
    H3CF = h3dex_cf(Ledger),
    _ = maps:map(fun(Loc, Gateways) ->
                         BinLoc = h3_to_key(Loc),
                         BinGWs = term_to_binary(lists:sort(Gateways), [compressed]),
                         cache_put(Ledger, H3CF, BinLoc, BinGWs)
                 end, H3Dex),
    ok.

-spec get_h3dex(ledger()) -> h3dex().
get_h3dex(Ledger) ->
    H3CF = h3dex_cf(Ledger),
    Res = cache_fold(Ledger, H3CF,
                     fun({Key, GWs}, Acc) ->
                             maps:put(key_to_h3(Key), binary_to_term(GWs), Acc)
                     end, #{}, []),
    Res.

-spec delete_h3dex(ledger()) -> ok.
delete_h3dex(Ledger) ->
    H3CF = h3dex_cf(Ledger),
    _ = maps:map(fun(H3Index, _) ->
                         cache_delete(Ledger, H3CF, h3_to_key(H3Index))
                 end, get_h3dex(Ledger)),
    ok.

-spec lookup_gateways_from_hex(Hex :: [non_neg_integer()] | non_neg_integer(),
                               Ledger :: ledger()) -> Results :: h3dex().
%% @doc Given a hex find candidate gateways in the span to the next adjacent
%% hex. N.B. May return an empty map.
lookup_gateways_from_hex(Hexes, Ledger) when is_list(Hexes) ->
    lists:foldl(fun(Hex, Acc) ->
                        maps:merge(Acc, lookup_gateways_from_hex(Hex, Ledger))
                end, #{}, Hexes);
lookup_gateways_from_hex(Hex, Ledger) when is_integer(Hex) ->
    H3CF = h3dex_cf(Ledger),
    cache_fold(Ledger, H3CF,
               fun({Key, GWs}, Acc) ->
                       maps:put(key_to_h3(Key), binary_to_term(GWs), Acc)
               end, #{}, [
                          {start, {seek, find_lower_bound_hex(Hex)}},
                          {iterate_upper_bound, increment_bin(h3_to_key(Hex))}
                         ]
              ).

-spec find_lower_bound_hex(Hex :: non_neg_integer()) -> binary().
%% @doc Let's find the nearest set of k neighbors for this hex at the
%% same resolution and return the "lowest" one. Since these numbers
%% are actually packed binaries, we will destructure them to sort better
%% lexically.
find_lower_bound_hex(Hex) ->
    %% both reserved fields must be 0 and Mode must be 1 for this to be a h3 cell
    <<0:1, 1:4/integer-unsigned-big, 0:3, Resolution:4/integer-unsigned-big, BaseCell:7/integer-unsigned-big, Digits/bitstring>> = <<Hex:64/integer-unsigned-big>>,
    ActualDigitCount = Resolution * 3,
    %% pull out the actual digits used and dump the rest
    <<ActualDigits:ActualDigitCount/integer-unsigned-big, _/bitstring>> = Digits,
    Padding = 45 - ActualDigitCount,
    %% store the resolution inverted (15 - 15) = 0 so it sorts earlier
    %% pad the actual digits used with 0s on the end
    <<BaseCell:7/integer-unsigned-big, ActualDigits:ActualDigitCount/integer-unsigned-big, 0:Padding, 0:4/integer-unsigned-big>>.

h3_to_key(H3) ->
    %% both reserved fields must be 0 and Mode must be 1 for this to be a h3 cell
    <<0:1/integer-unsigned-big, 1:4/integer-unsigned-big, 0:3/integer-unsigned-big, Resolution:4/integer-unsigned-big, BaseCell:7/integer-unsigned-big, Digits:45/integer-unsigned-big>> = <<H3:64/integer-unsigned-big>>,
    %% store the resolution inverted (15 - Resolution) so it sorts later
    <<BaseCell:7/integer-unsigned-big, Digits:45/integer-unsigned-big, (15 - Resolution):4/integer-unsigned-big>>.

key_to_h3(Key) ->
    <<BaseCell:7/integer-unsigned-big, Digits:45/integer-unsigned-big, InverseResolution:4/integer-unsigned-big>> = Key,
    <<H3:64/integer-unsigned-big>> = <<0:1, 1:4/integer-unsigned-big, 0:3, (15 - InverseResolution):4/integer-unsigned-big, BaseCell:7/integer-unsigned-big, Digits:45/integer-unsigned-big>>,
    H3.


-spec add_gw_to_hex(Hex :: non_neg_integer(),
                    GWAddr :: libp2p_crypto:pubkey_bin(),
                    Ledger :: ledger()) -> ok | {error, any()}.
%% @doc During an assert, this function will add a gateway address to a hex
add_gw_to_hex(Hex, GWAddr, Ledger) ->
    H3CF = h3dex_cf(Ledger),
    BinHex = h3_to_key(Hex),
    case cache_get(Ledger, H3CF, BinHex, []) of
        not_found ->
            cache_put(Ledger, H3CF, BinHex, term_to_binary([GWAddr], [compressed]));
        {ok, BinGws} ->
            GWs = binary_to_term(BinGws),
            cache_put(Ledger, H3CF, BinHex, term_to_binary(lists:sort([GWAddr | GWs]), [compressed]));
        Error -> Error
    end.

-spec remove_gw_from_hex(Hex :: non_neg_integer(),
                         GWAddr :: libp2p_crypto:pubkey_bin(),
                         Ledger :: ledger()) -> ok | {error, any()}.
%% @doc During an assert, if a gateway already had an asserted location
%% (and has been reasserted), this function will remove a gateway
%% address from a hex
remove_gw_from_hex(Hex, GWAddr, Ledger) ->
    H3CF = h3dex_cf(Ledger),
    BinHex = h3_to_key(Hex),
    case cache_get(Ledger, H3CF, BinHex, []) of
        not_found -> ok;
        {ok, BinGws} ->
            case lists:delete(GWAddr, binary_to_term(BinGws)) of
                [] ->
                    cache_delete(Ledger, H3CF, BinHex);
                NewGWs ->
                    cache_put(Ledger, H3CF, BinHex, term_to_binary(lists:sort(NewGWs), [compressed]))
            end;
        Error -> Error
    end.

-spec bootstrap_gw_denorm(ledger()) -> ok.
bootstrap_gw_denorm(Ledger) ->
    AGwsCF = active_gateways_cf(Ledger),
    GwDenormCF = gw_denorm_cf(Ledger),
    cache_fold(
      Ledger,
      AGwsCF,
      fun({GwAddr, Binary}, _) ->
              Gw = blockchain_ledger_gateway_v2:deserialize(Binary),
              Location = blockchain_ledger_gateway_v2:location(Gw),
              LastChallenge = blockchain_ledger_gateway_v2:last_poc_challenge(Gw),
              Owner = blockchain_ledger_gateway_v2:owner_address(Gw),
              cache_put(Ledger, GwDenormCF, <<GwAddr/binary, "-loc">>, term_to_binary(Location)),
              cache_put(Ledger, GwDenormCF, <<GwAddr/binary, "-last-challenge">>,
                        term_to_binary(LastChallenge)),
              cache_put(Ledger, GwDenormCF, <<GwAddr/binary, "-owner">>, Owner)
      end,
      ignore).

%% do not call this except via the blockchain_worker wrapper
add_commit_hook(CF, HookIncFun, HookEndFun, Ledger) ->
    add_commit_hook(CF, HookIncFun, HookEndFun, undefined, Ledger).

add_commit_hook(CF, HookIncFun, HookEndFun, Pred, #ledger_v1{commit_hooks = Hooks} = Ledger) ->
    Ref = make_ref(),
    NewHook = #hook{cf = CF,
                    predicate = Pred,
                    hook_inc_fun = HookIncFun,
                    hook_end_fun = HookEndFun,
                    ref = Ref},
    Hooks1 = [NewHook | Hooks],
    {Ref, Ledger#ledger_v1{commit_hooks = Hooks1}}.

%% do not call this either except via the blockchain_worker wrapper
remove_commit_hook(Ref, #ledger_v1{commit_hooks = Hooks} = Ledger) when is_reference(Ref) ->
    Hooks1 = lists:keydelete(Ref, #hook.ref, Hooks),
    Ledger#ledger_v1{commit_hooks = Hooks1};
remove_commit_hook(Atom, #ledger_v1{commit_hooks = Hooks} = Ledger) when is_atom(Atom) ->
    Hooks1 = lists:keydelete(Atom, #hook.cf, Hooks),
    Ledger#ledger_v1{commit_hooks = Hooks1}.

-spec add_validator(ValidatorAddress :: libp2p_crypto:pubkey_bin(),
                    OwnerAddress :: libp2p_crypto:pubkey_bin(),
                    Stake :: pos_integer(),
                    Ledger :: ledger()) -> ok | {error, validator_already_added}.
add_validator(Address,
              OwnerAddr,
              Stake,
              Ledger) ->
    case ?MODULE:get_validator(Address, Ledger) of
        {ok, _} ->
            {error, validator_already_added};
        _ ->
            Val = blockchain_ledger_validator_v1:new(Address, OwnerAddr, Stake),
            update_validator(Address, Val, Ledger)
    end.

-spec update_validator(Addr :: libp2p_crypto:pubkey_bin(),
                       Gw :: blockchain_ledger_validator_v1:validator(),
                       Ledger :: ledger()) -> ok | {error, _}.
update_validator(Addr, Val, Ledger) ->
    Bin = blockchain_ledger_validator_v1:serialize(Val),
    ValsCF = validators_cf(Ledger),
    cache_put(Ledger, ValsCF, Addr, Bin).

-spec get_validator(libp2p_crypto:pubkey_bin(), ledger()) ->
          {ok, blockchain_ledger_validator_v1:validator()}
              | {error, any()}.
get_validator(Address, Ledger) ->
    ValsCF = validators_cf(Ledger),
    case cache_get(Ledger, ValsCF, Address, []) of
        {ok, BinVal} ->
            {ok, blockchain_ledger_validator_v1:deserialize(BinVal)};
        not_found ->
            {error, not_found};
        Error ->
            Error
    end.

-spec deactivate_validator(libp2p_crypto:pubkey_bin(), pos_integer(), ledger()) ->
          ok | {error, any()}.
deactivate_validator(Address, StakeReleaseHeight, Ledger) ->
    case get_validator(Address, Ledger) of
        {ok, Val} ->
            Stake = blockchain_ledger_validator_v1:stake(Val),
            Owner = blockchain_ledger_validator_v1:owner_address(Val),

            %% set status to cooldown
            Val1 = blockchain_ledger_validator_v1:status(cooldown, Val),
            Val2 = blockchain_ledger_validator_v1:release_height(StakeReleaseHeight, Val1),
            %% put the stake HNT into cooldown
            ok = cooldown_stake(Owner, Address, Stake, StakeReleaseHeight, Ledger),
            update_validator(Address, Val2, Ledger);
        Error -> Error
    end.

finalize_validator(Address, Ledger) ->
    case get_validator(Address, Ledger) of
        {ok, Val} ->
            %% set status to unstaked
            Val1 = blockchain_ledger_validator_v1:status(unstaked, Val),
            %% zero out the stake
            Val2 = blockchain_ledger_validator_v1:stake(0, Val1),
            update_validator(Address, Val2, Ledger);
        Error -> Error
    end.


-spec cooldown_stake(Owner :: libp2p_crypto:pubkey_bin(),
                     Validator :: libp2p_crypto:pubkey_bin(),
                     Stake :: non_neg_integer(),
                     StakeReleaseHeight :: pos_integer(),
                     Ledger :: ledger()) ->
          ok | {error, any()}.
cooldown_stake(Owner, Validator, Stake, StakeReleaseHeight, Ledger) ->
    DefaultCF = default_cf(Ledger),

    NewStakeRec = new_stake_record(Owner, Validator, Stake, StakeReleaseHeight),

    %% add a callback at stake release height block
    HeightEntry =
        case cache_get(Ledger, DefaultCF, cd_block_name(StakeReleaseHeight), []) of
            {ok, HE} ->
                binary_to_term(HE);
            not_found ->
                []
            %% just gonna function clause for now
        end,
    HeightEntry1 = [ NewStakeRec | HeightEntry ],
    cache_put(Ledger, DefaultCF, cd_block_name(StakeReleaseHeight),
              term_to_binary(HeightEntry1)).

new_stake_record(Owner, Validator, Stake, SRH) ->
    #validator_stake_v1{owner = Owner,
                        validator = Validator,
                        stake = Stake,
                        stake_release_height = SRH}.

get_cooldown_stake(Val, Ledger) ->
    Address = blockchain_ledger_validator_v1:address(Val),
    ReleaseHeight = blockchain_ledger_validator_v1:release_height(Val),

    CF = default_cf(Ledger),
    case cache_get(Ledger, CF, cd_block_name(ReleaseHeight), []) of
        {ok, StakeList} ->
            Stakes = binary_to_term(StakeList),
            case lists:keyfind(Address, #validator_stake_v1.validator, Stakes) of
                false -> {error, not_found};
                #validator_stake_v1{stake = S} -> {ok, S}
            end;
        not_found ->
            {error, not_found};
        Err -> Err
    end.

-spec query_circulating_hnt(Ledger :: ledger()) -> non_neg_integer().
query_circulating_hnt(Ledger) ->
    cache_fold(
      Ledger,
      entries_cf(Ledger),
      fun({_Addr, BinEnt}, Acc) ->
              Ent = blockchain_ledger_entry_v1:deserialize(BinEnt),
              Acc + blockchain_ledger_entry_v1:balance(Ent)
      end,
      0
     ).

-spec query_staked_hnt(Ledger :: ledger()) -> non_neg_integer().
query_staked_hnt(Ledger) ->
    query_hnt_by_status(staked, Ledger).

-spec query_cooldown_hnt(Ledger :: ledger()) -> non_neg_integer().
query_cooldown_hnt(Ledger) ->
    query_hnt_by_status(cooldown, Ledger).

fold_validators(Fun, InitAcc, Ledger) ->
    cache_fold(
      Ledger,
      validators_cf(Ledger),
      fun({_Addr, BinVal}, Acc) ->
              Val = blockchain_ledger_validator_v1:deserialize(BinVal),
              Fun(Val, Acc)
      end,
      InitAcc
     ).

query_hnt_by_status(Status, Ledger) ->
    fold_validators(fun(Val, Acc) ->
        case blockchain_ledger_validator_v1:status(Val) of
            Status ->
                Acc + blockchain_ledger_validator_v1:stake(Val);
            _ ->
                Acc
        end
    end, 0, Ledger).

batch_from_cache(ETS, #ledger_v1{commit_hooks = Hooks, mode = Mode} = Ledger) ->
    {ok, Batch} = rocksdb:batch(),
    Filters =
        case Mode of
            active ->
                lists:foldl(
                  fun(#hook{cf = C} = H, A) ->
                          K = atom_to_cf(C, Ledger),
                          maps:update_with(K, fun(L) -> [H | L] end, [H], A)
                  end,
                  #{},
                  Hooks);
            %% don't do any of this work on the delayed or aux ledgers
            _ -> #{}
        end,
    {Batch, FilteredChanges} =
        ets:foldl(fun({{CFName, Key}, ?CACHE_TOMBSTONE}, {B, Changes}) ->
                          CF = atom_to_cf(CFName, Ledger),
                          rocksdb:batch_delete(B, CF, Key),
                          Changes1 = case maps:is_key(CF, Filters) of
                                         true ->
                                             case apply_filters(CF, Filters, Key, deleted) of
                                                 true ->
                                                     [{CF, delete, Key} | Changes];
                                                 false ->
                                                     Changes
                                             end;
                                         false ->
                                             Changes
                                     end,
                          {B, Changes1};
                     ({{CFName, Key}, Value}, {B, Changes}) ->
                          CF = atom_to_cf(CFName, Ledger),
                          rocksdb:batch_put(B, CF, Key, Value),
                          Changes1 = case maps:is_key(CF, Filters) of
                                         true ->
                                             case apply_filters(CF, Filters, Key, Value) of
                                                 true ->
                                                     [{CF, put, Key, Value} | Changes];
                                                 false ->
                                                     Changes
                                             end;
                                         false ->
                                             Changes
                                     end,
                          {B, Changes1}
                  end, {Batch, []}, ETS),
    %% we don't actually want to invoke this here, but passing back the arguments is kind of clunky
    {fun() -> invoke_commit_hooks(FilteredChanges, Filters) end, Batch}.

apply_filters(CF, Filters, Key, Value) ->
    %% pre-tested for existence
    Preds0 = [Pred || #hook{predicate = Pred} <- maps:get(CF, Filters)],
    Preds = lists:filter(fun(V) -> V /= undefined end, Preds0),
    case Preds of
        %% if we don't define any predicates, just send all the updates
        [] ->
            true;
        _ ->
            %% note that predicates can take an atom 'delete' instead of a value
            lists:any(fun(P) -> P(Key, Value) end, Preds)
    end.

invoke_commit_hooks([] = _Changes, _Filters) ->
    %% if no changes then do nothing
    ok;
invoke_commit_hooks(Changes, Filters) ->
    %% best effort async delivery
    FiltersMap = maps:fold(fun(CF, HookList, Acc) ->
                                   #hook{cf = CFAtom} = hd(HookList),
                                   Acc#{CF => CFAtom}
                          end,
                          #{},
                          Filters),
    spawn(
      fun() ->
              %% process the changes into CF groups
              Groups = lists:foldl(
                         fun(Change, Grps) ->
                                 CF = element(1, Change),
                                 Atom = maps:get(CF, FiltersMap),
                                 maps:update_with(Atom, fun(L) -> [Change | L] end,
                                                  [Change], Grps)
                         end,
                         #{},
                         Changes),
              %% call each incremental hook on each group
              maps:map(
                fun(CF, HookList) ->
                        HookAtom = maps:get(CF, FiltersMap),
                        case maps:get(HookAtom, Groups, undefined) of
                            undefined ->
                                %% if there are no changes for this CF, do nothing
                                noop;
                            HookChanges ->
                                lists:foreach(
                                  fun(#hook{hook_inc_fun = HookFun, predicate = undefined}) ->
                                          HookFun(HookChanges);
                                     (#hook{hook_inc_fun = HookFun, predicate = Pred}) ->
                                          FilteredHookChanges =
                                              lists:filter(fun({_, _, K, V}) ->
                                                                   Pred(K, V)
                                                           end, HookChanges),
                                          HookFun(FilteredHookChanges)
                                  end, HookList)
                        end
                end,
                Filters),

              %% accumulate a list of all CFs which have updates
              %% and for each updated CF accumulate a list of keys which have been modified
              %% call the end funs for each CF with the CF atom and the list of modified keys
              maps:map(
                fun(CF, HookList) ->
                        CFAtom = maps:get(CF, FiltersMap),
                        %% check if any changes for each CF, if true fire the end fun, it false do nothing
                        case maps:get(CFAtom, Groups, undefined) of
                            undefined ->
                                noop;
                            CFChanges ->
                                %% iterate over the changes for this group and collect the keys which have been modified
                                CFChangedKeys = [{Action, Key} || {_CF, Action, Key, _Value} <- CFChanges],
                                lists:foreach(
                                  fun(#hook{hook_end_fun = HookFun}) ->
                                          %% call the end fun, pass it the updated CF and the list of modified keys
                                          HookFun(CFAtom, CFChangedKeys)
                                  end, HookList)
                        end
                end,
                Filters)
      end).

prewarm_gateways(active, Height, Ledger, GwCache) ->
    %% in larger caches, the list of gateways to precache can get pretty big, so make sure that
    %% we're honoring the limits set in the config, esp since we're sending this to another process
    %% and thus at least briefly doubling the memory it uses.
    RetentionLimit = application:get_env(blockchain, gw_cache_retention_limit, 76),
    {_, GWList} =
        ets:foldl(
          fun(_, {done, Acc}) ->
                  {done, Acc};
             ({_, ?CACHE_TOMBSTONE}, Acc) ->
                  Acc;
             ({Key, spillover}, {Ct, Acc}) ->
                  AGwsCF = active_gateways_cf(Ledger),
                  {ok, Bin} = cache_get(Ledger, AGwsCF, Key, []),
                  case Ct >= RetentionLimit of
                      true ->
                          {done, Acc};
                      false ->
                          {Ct + 1, [{Key, blockchain_ledger_gateway_v2:deserialize(Bin)}|Acc]}
                  end;
             ({Key, Value}, {Ct, Acc}) ->
                  case Ct >= RetentionLimit of
                      true ->
                          {done, Acc};
                      false ->
                          {Ct + 1, [{Key, Value}|Acc]}
                  end
          end, {0, []}, GwCache),
    %% best effort here
    try blockchain_gateway_cache:bulk_put(Height, GWList) catch _:_ -> ok end;
prewarm_gateways(_, _, _, _) ->
    %% Don't prewarm if the ledger mode is anything other than active
    ok.

%% @doc Increment a binary for the purposes of lexical sorting
-spec increment_bin(binary()) -> binary().
increment_bin(Binary) ->
    Size = byte_size(Binary) * 8,
    <<BinAsInt:Size/integer-unsigned-big>> = Binary,
    BitsNeeded0 = ceil(math:log2(BinAsInt+2)),
    BitsNeeded = case BitsNeeded0 rem 8 of
                     0 -> BitsNeeded0;
                     N ->
                         BitsNeeded0 + (8 - N)
                 end,
    NewSize = max(Size, BitsNeeded),
    <<(BinAsInt+1):NewSize/integer-unsigned-big>>.

subnet_lookup(Itr, DevAddr, {ok, <<Base:25/integer-unsigned-big, Mask:23/integer-unsigned-big>>, <<Dest:32/integer-unsigned-little>>}) ->
    case (DevAddr band (Mask bsl 2)) == Base of
        true ->
            Dest;
        false ->
            subnet_lookup(Itr, DevAddr, rocksdb:iterator_move(Itr, prev))
    end;
subnet_lookup(_, _, _) ->
    error.

%% extract and load section for snapshots.  note that for determinism
%% reasons, we need to not use maps, but sorted lists

-spec snapshot_vars(ledger()) -> [{binary(), binary()}].
snapshot_vars(Ledger) ->
    CF = default_cf(Ledger),
    lists:sort(
      maps:to_list(
        cache_fold(
          Ledger, CF,
          fun({<<"$var_", Name/binary>>, BValue}, Acc) ->
                  Value = binary_to_term(BValue),
                  maps:put(Name, Value, Acc)
          end, #{},
          [{start, {seek, <<"$var_">>}},
           {iterate_upper_bound, <<"$var`">>}]))).

load_vars(Vars, Ledger) ->
    vars(maps:from_list(Vars), [], Ledger),
    ok.

-spec snapshot_delayed_vars(ledger()) ->
    [{integer(), [{TODO :: term(), TODO :: term()}]}].
snapshot_delayed_vars(Ledger) ->
    CF = default_cf(Ledger),
    {ok, Height} = current_height(Ledger),
    lists:sort(
      maps:to_list(
        cache_fold(
          Ledger, CF,
          fun({<<"$block_", HashHeightBin/binary>>, BP}, Acc) ->
                  %% there is a long standing bug not deleting
                  %% these lists once processed, just fixed as
                  %% this code was written, so we need to ignore
                  %% old ones till we're past all of this
                  HashHeight = binary_to_integer(HashHeightBin),
                  case HashHeight >= Height of
                      true ->
                          Hashes = binary_to_term(BP),
                          Val = lists:sort(
                                  lists:map(
                                    fun(Hash) ->
                                            {ok, Bin} = cache_get(Ledger, CF, Hash, []),
                                            {Hash, binary_to_term(Bin)}
                                    end,
                                    Hashes)),
                          maps:put(HashHeight, Val, Acc);
                      false ->
                          Acc
                  end
          end, #{},
          %% we could iterate from the correct block if I had
          %% encoded the blocks correctly, but I didn't
          [{start, {seek, <<"$block_">>}},
           {iterate_upper_bound, <<"$block`">>}]))).

load_delayed_vars(DVars, Ledger) ->
    CF = default_cf(Ledger),
    maps:map(
      fun(Height, HashesAndVars) ->
              {Hashes, _Vars} = lists:unzip(HashesAndVars),
              BHashes = term_to_binary(Hashes),
              ok = cache_put(Ledger, CF, block_name(Height), BHashes),
              lists:foreach(
                fun({Hash, Vars}) ->
                        cache_put(Ledger, CF, Hash, term_to_binary(Vars))
                end, HashesAndVars)
      end, maps:from_list(DVars)),
    ok.

-spec snapshot_delayed_hnt(ledger()) -> [{binary(), binary()}].
snapshot_delayed_hnt(Ledger) ->
    CF = default_cf(Ledger),
    %% grab everything related to looking up HNT during cooldown
    lists:reverse(
      lists:append(
        %% height entries
        cache_fold(
          Ledger, CF,
          fun(KV, Acc) ->
                  [KV | Acc]
          end,
          [],
          [{start, {seek, <<"$cd_block_">>}},
           {iterate_upper_bound, <<"$cd_block`">>}]),
        %% owner entries
        cache_fold(
          Ledger, CF,
          fun(KV, Acc) ->
                  [KV | Acc]
          end,
          [],
          [{start, {seek, <<"$owner_">>}},
           {iterate_upper_bound, <<"$owner`">>}]))).

load_delayed_hnt(DHNT, Ledger) ->
    CF = default_cf(Ledger),
    load_raw(DHNT, CF, Ledger).

-spec snapshot_threshold_txns(ledger()) -> [{binary(), binary()}].
snapshot_threshold_txns(Ledger) ->
    CF = default_cf(Ledger),
    lists:sort(scan_threshold_txns(Ledger, CF)).

load_threshold_txns(Txns, Ledger) ->
    lists:map(fun(T) -> save_threshold_txn(T, Ledger) end, Txns),
    ok.

-spec snapshot_pocs(ledger()) -> [{binary(), binary()}].
snapshot_pocs(Ledger) ->
    PoCsCF = pocs_cf(Ledger),
    lists:sort(
      maps:to_list(
        cache_fold(
          Ledger, PoCsCF,
          fun({OnionKeyHash, BValue}, Acc) ->
                  List = binary_to_term(BValue),
                  Value = lists:map(fun blockchain_ledger_poc_v2:deserialize/1, List),
                  maps:put(OnionKeyHash, Value, Acc)
          end, #{},
          []))).

load_pocs(PoCs, Ledger) ->
    PoCsCF = pocs_cf(Ledger),
    maps:map(
      fun(OnionHash, P) ->
              BPoC = term_to_binary(lists:map(fun blockchain_ledger_poc_v2:serialize/1, P)),
              cache_put(Ledger, PoCsCF, OnionHash, BPoC)
      end,
      maps:from_list(PoCs)),
    ok.

-spec snapshot_raw(CFSpec, ledger()) ->
    [{binary(), binary()}] when
    CFSpec ::
        {
            CFName :: atom(),
            DB :: rocksdb:db_handle(),
            CF :: rocksdb:cf_handle()
        }.
snapshot_raw(CF, L) ->
    %% XXX Preserve order to ensure that snapshots hash deterministically.
    %% Since rocks folds are lexicographic - we can just reverse:
    lists:reverse(cache_fold(L, CF, fun({_, _}=KV, KVs) -> [KV | KVs] end, [])).

-spec load_raw([{binary(), binary()}], rocksdb:cf_handle(), ledger()) -> ok.
load_raw(KVL, CF, Ledger) ->
    lists:foreach(fun({K, V}) -> cache_put(Ledger, CF, K, V) end, KVL).

-spec snapshot_raw_pocs(ledger()) -> [{binary(), binary()}].
snapshot_raw_pocs(Ledger) ->
    PoCsCF = pocs_cf(Ledger),
    snapshot_raw(PoCsCF, Ledger).

load_raw_pocs(PoCs, Ledger) ->
    PoCsCF = pocs_cf(Ledger),
    load_raw(PoCs, PoCsCF, Ledger).

-spec snapshot_accounts(ledger()) -> [{binary(), binary()}].
snapshot_accounts(Ledger) ->
    lists:sort(maps:to_list(entries(Ledger))).

load_accounts(Accounts, Ledger) ->
    EntriesCF = entries_cf(Ledger),
    maps:map(
      fun(Address, Entry) ->
              BEntry = blockchain_ledger_entry_v1:serialize(Entry),
              cache_put(Ledger, EntriesCF, Address, BEntry)
      end,
      maps:from_list(Accounts)),
    ok.

-spec snapshot_raw_accounts(ledger()) -> [{binary(), binary()}].
snapshot_raw_accounts(Ledger) ->
    EntriesCF = entries_cf(Ledger),
    snapshot_raw(EntriesCF, Ledger).

load_raw_accounts(Accounts, Ledger) ->
    EntriesCF = entries_cf(Ledger),
    load_raw(Accounts, EntriesCF, Ledger).

-spec snapshot_dc_accounts(ledger()) -> [{binary(), binary()}].
snapshot_dc_accounts(Ledger) ->
    lists:sort(maps:to_list(dc_entries(Ledger))).

load_dc_accounts(DCAccounts, Ledger) ->
    EntriesCF = dc_entries_cf(Ledger),
    maps:map(
      fun(Address, Entry) ->
              BEntry = blockchain_ledger_data_credits_entry_v1:serialize(Entry),
              cache_put(Ledger, EntriesCF, Address, BEntry)
      end,
      maps:from_list(DCAccounts)),
    ok.

-spec snapshot_raw_dc_accounts(ledger()) -> [{binary(), binary()}].
snapshot_raw_dc_accounts(Ledger) ->
    EntriesCF = dc_entries_cf(Ledger),
    snapshot_raw(EntriesCF, Ledger).

load_raw_dc_accounts(Accounts, Ledger) ->
    EntriesCF = dc_entries_cf(Ledger),
    load_raw(Accounts, EntriesCF, Ledger).

-spec snapshot_security_accounts(ledger()) -> [{binary(), binary()}].
snapshot_security_accounts(Ledger) ->
    lists:sort(maps:to_list(securities(Ledger))).

load_security_accounts(SecAccounts, Ledger) ->
    EntriesCF = securities_cf(Ledger),
    maps:map(
      fun(Address, Entry) ->
              BEntry = blockchain_ledger_security_entry_v1:serialize(Entry),
              cache_put(Ledger, EntriesCF, Address, BEntry)
      end,
      maps:from_list(SecAccounts)),
    ok.

-spec snapshot_raw_security_accounts(ledger()) -> [{binary(), binary()}].
snapshot_raw_security_accounts(Ledger) ->
    EntriesCF = securities_cf(Ledger),
    snapshot_raw(EntriesCF, Ledger).

load_raw_security_accounts(Accounts, Ledger) ->
    EntriesCF = securities_cf(Ledger),
    load_raw(Accounts, EntriesCF, Ledger).

-spec snapshot_htlcs(ledger()) -> [{binary(), binary()}].
snapshot_htlcs(Ledger) ->
    lists:sort(maps:to_list(htlcs(Ledger))).

load_htlcs(HTLCs, Ledger) ->
    HTLCsCF = htlcs_cf(Ledger),
    maps:map(
      fun(Address, Entry) ->
              BEntry = blockchain_ledger_htlc_v1:serialize(Entry),
              cache_put(Ledger, HTLCsCF, Address, BEntry)
      end,
      maps:from_list(HTLCs)),
    ok.

-spec snapshot_ouis(ledger()) -> [{binary(), binary()}].
snapshot_ouis(Ledger) ->
    RoutingCF = routing_cf(Ledger),
    lists:sort(
      maps:to_list(
        cache_fold(
          Ledger, RoutingCF,
          fun({OUI0, BValue}, Acc) ->
                  <<OUI:32/integer-unsigned-big>> = OUI0,
                  Value = blockchain_ledger_routing_v1:deserialize(BValue),
                  maps:put(OUI, Value, Acc)
          end, #{},
          []))).

load_ouis(OUIs, Ledger) ->
    RoutingCF = routing_cf(Ledger),
    maps:map(
      fun(OUI, Routing) ->
              BRouting = blockchain_ledger_routing_v1:serialize(Routing),
              cache_put(Ledger, RoutingCF, <<OUI:32/integer-unsigned-big>>, BRouting)
      end,
      maps:from_list(OUIs)),
    ok.

-spec snapshot_subnets(ledger()) -> [{binary(), binary()}].
snapshot_subnets(Ledger) ->
    SubnetsCF = subnets_cf(Ledger),
    lists:sort(
      maps:to_list(
        cache_fold(
          Ledger, SubnetsCF,
          fun({Subnet, OUI0}, Acc) ->
                  <<OUI:32/little-unsigned-integer>> = OUI0,
                  maps:put(Subnet, OUI, Acc)
          end, #{},
          []))).

load_subnets(Subnets, Ledger) ->
    SubnetsCF = subnets_cf(Ledger),
    maps:map(
      fun(Subnet, OUI) ->
              cache_put(Ledger, SubnetsCF, Subnet, <<OUI:32/little-unsigned-integer>>)
      end,
      maps:from_list(Subnets)),
    ok.

-spec snapshot_state_channels(ledger()) ->
    [{ID, SC}] when
    ID :: binary(),
    SC ::
        {blockchain_ledger_state_channel_v1, V1}
        | {blockchain_ledger_state_channel_v2, V2},
    V1 :: blockchain_ledger_state_channel_v1:state_channel(),
    V2 :: blockchain_ledger_state_channel_v2:state_channel_v2().
snapshot_state_channels(Ledger) ->
    SCsCF = state_channels_cf(Ledger),
    lists:sort(
      maps:to_list(
        cache_fold(
          Ledger, SCsCF,
          fun({ID, V}, Acc) ->
                  %% do we need to decompose the ID here into Key and Owner?
                  {_Mod, SC} = deserialize_state_channel(V),
                  maps:put(ID, SC, Acc)
          end, #{},
          []))).

-spec load_state_channels([tuple()], ledger()) -> ok.
%% @doc Loads the cache with state channels from a snapshot
load_state_channels(SCs, Ledger) ->
    SCsCF = state_channels_cf(Ledger),
    maps:map(
      fun(ID, Channel) ->
              SCMod = get_sc_mod(Channel, Ledger),
              BChannel = SCMod:serialize(Channel),
              cache_put(Ledger, SCsCF, ID, BChannel)
      end,
      maps:from_list(SCs)),
    ok.

-spec snapshot_hexes(ledger()) -> [{binary(), binary()}].
snapshot_hexes(Ledger) ->
    case blockchain_ledger_v1:get_hexes(Ledger) of
        {ok, HexMap} ->
            lists:sort(
              maps:to_list(
                maps:fold(
                  fun(HexAddr, _Ct, Acc) ->
                          {ok, Hex} = get_hex(HexAddr, Ledger),
                          Acc#{HexAddr => Hex}
                  end,
                  #{list => HexMap},
                  HexMap)));
        {error, not_found} ->
            []
    end.

load_hexes(Hexes0, Ledger) ->
    case maps:take(list, maps:from_list(Hexes0)) of
        {HexMap, Hexes} ->
            ok = set_hexes(HexMap, Ledger),
            maps:map(
              fun(HexAddr, Hex) ->
                      set_hex(HexAddr, Hex, Ledger)
              end,
              Hexes),
            ok;
        error ->
            ok
    end.

-spec snapshot_h3dex(ledger()) -> [{binary(), binary()}].
snapshot_h3dex(Ledger) ->
    lists:sort(
      maps:to_list(
        get_h3dex(Ledger))).

-spec load_h3dex([{binary(), binary()}], ledger()) -> ok.
load_h3dex(H3DexList, Ledger) ->
    set_h3dex(maps:from_list(H3DexList), Ledger).

-spec get_sc_mod( Entry :: blockchain_ledger_state_channel_v1:state_channel() |
                           blockchain_ledger_state_channel_v2:state_channel_v2(),
                  Ledger :: ledger() ) -> blockchain_ledger_state_channel_v1
                                          | blockchain_ledger_state_channel_v2.
get_sc_mod(Channel, Ledger) ->
    case ?MODULE:config(?sc_version, Ledger) of
        {ok, 2} ->
            case blockchain_ledger_state_channel_v2:is_v2(Channel) of
                true -> blockchain_ledger_state_channel_v2;
                false -> blockchain_ledger_state_channel_v1
            end;
        _ -> blockchain_ledger_state_channel_v1
    end.

%%--------------------------------------------------------------------
%% @doc
%% This function allows us to get a lower sc_max_actors for testing
%% It should still pass any chain validation as it can only be lower
%% @end
%%--------------------------------------------------------------------
-spec get_sc_max_actors(Ledger :: ledger()) -> pos_integer().
get_sc_max_actors(Ledger) ->
    MaxActorsAllowed = blockchain_state_channel_v1:max_actors_allowed(Ledger),
    case application:get_env(blockchain, sc_max_actors, MaxActorsAllowed) of
        Str when is_list(Str) ->
            try erlang:list_to_integer(Str) of
                TooHigh when TooHigh > MaxActorsAllowed ->
                    MaxActorsAllowed;
                Max ->
                    Max
            catch What:Why ->
                lager:info("failed to convert sc_max_actors to int ~p", [{What, Why}]),
                MaxActorsAllowed
            end;
        TooHigh when TooHigh > MaxActorsAllowed ->
            MaxActorsAllowed;
        Max ->
            Max
    end.

-spec deserialize_state_channel( <<_:8, _:_*8>> ) ->
    { blockchain_ledger_state_channel_v1, blockchain_ledger_state_channel_v1:state_channel() } |
    { blockchain_ledger_state_channel_v2, blockchain_ledger_state_channel_v2:state_channel_v2() }.
deserialize_state_channel(<<1, _/binary>> = SC) ->
    {blockchain_ledger_state_channel_v1, blockchain_ledger_state_channel_v1:deserialize(SC)};
deserialize_state_channel(<<2, _/binary>> = SC) ->
    {blockchain_ledger_state_channel_v2, blockchain_ledger_state_channel_v2:deserialize(SC)}.

%% ------------------------------------------------------------------
%% EUNIT Tests
%% ------------------------------------------------------------------
-ifdef(TEST).
-include_lib("eunit/include/eunit.hrl").

find_entry_test() ->
    BaseDir = test_utils:tmp_dir("find_entry_test"),
    Ledger = new(BaseDir),
    ?assertEqual({error, address_entry_not_found}, find_entry(<<"test">>, Ledger)),
    test_utils:cleanup_tmp_dir(BaseDir).

find_gateway_info_test() ->
    BaseDir = test_utils:tmp_dir("find_gateway_info_test"),
    Ledger = new(BaseDir),
    ?assertEqual({error, not_found}, find_gateway_info(<<"address">>, Ledger)),
    test_utils:cleanup_tmp_dir(BaseDir).

mode_test() ->
    BaseDir = test_utils:tmp_dir("mode_test"),
    Ledger = new(BaseDir),
    ?assertEqual({error, not_found}, consensus_members(Ledger)),
    Ledger1 = new_context(Ledger),
    ok = consensus_members([1, 2, 3], Ledger1),
    ok = commit_context(Ledger1),
    ?assertEqual({ok, [1, 2, 3]}, consensus_members(Ledger)),
    Ledger2 = mode(delayed, Ledger1),
    Ledger3 = new_context(Ledger2),
    ?assertEqual({error, not_found}, consensus_members(Ledger3)),
    test_utils:cleanup_tmp_dir(BaseDir).

consensus_members_1_test() ->
    BaseDir = test_utils:tmp_dir("consensus_members_1_test"),
    Ledger = new(BaseDir),
    ?assertEqual({error, not_found}, consensus_members(Ledger)),
    test_utils:cleanup_tmp_dir(BaseDir).

consensus_members_2_test() ->
    BaseDir = test_utils:tmp_dir("consensus_members_2_test"),
    Ledger = new(BaseDir),
    Ledger1 = new_context(Ledger),
    ok = consensus_members([1, 2, 3], Ledger1),
    ok = commit_context(Ledger1),
    ?assertEqual({ok, [1, 2, 3]}, consensus_members(Ledger)),
    test_utils:cleanup_tmp_dir(BaseDir).

active_gateways_test() ->
    BaseDir = test_utils:tmp_dir("active_gateways_test"),
    Ledger = new(BaseDir),
    ?assertEqual(#{}, active_gateways(Ledger)),
    test_utils:cleanup_tmp_dir(BaseDir).

add_gateway_test() ->
    BaseDir = test_utils:tmp_dir("add_gateway_test"),
    Ledger = new(BaseDir),
    Ledger1 = new_context(Ledger),
    ok = add_gateway(<<"owner_address">>, <<"gw_address">>, Ledger1),
    ok = commit_context(Ledger1),
    ?assertMatch(
        {ok, _},
        find_gateway_info(<<"gw_address">>, Ledger)
    ),
    ?assertEqual({error, gateway_already_active}, add_gateway(<<"owner_address">>, <<"gw_address">>, Ledger)),
    test_utils:cleanup_tmp_dir(BaseDir).

add_gateway_location_test() ->
    BaseDir = test_utils:tmp_dir("add_gateway_location_test"),
    Ledger = new(BaseDir),
    Ledger1 = new_context(Ledger),
    ok = add_gateway(<<"owner_address">>, <<"gw_address">>, Ledger1),
    ok = commit_context(Ledger1),
    Ledger2 = new_context(Ledger),
    ?assertEqual(
       ok,
       add_gateway_location(<<"gw_address">>, 1, 1, Ledger2)
    ),
    test_utils:cleanup_tmp_dir(BaseDir).

credit_account_test() ->
    BaseDir = test_utils:tmp_dir("credit_account_test"),
    Ledger = new(BaseDir),
    Ledger1 = new_context(Ledger),
    ok = credit_account(<<"address">>, 1000, Ledger1),
    ok = commit_context(Ledger1),
    {ok, Entry} = find_entry(<<"address">>, Ledger),
    ?assertEqual(1000, blockchain_ledger_entry_v1:balance(Entry)),
    test_utils:cleanup_tmp_dir(BaseDir).

debit_account_test() ->
    BaseDir = test_utils:tmp_dir("debit_account_test"),
    Ledger = new(BaseDir),
    Ledger1 = new_context(Ledger),
    ok = credit_account(<<"address">>, 1000, Ledger1),
    ok = commit_context(Ledger1),
    ?assertEqual({error, {bad_nonce, {payment, 0, 0}}}, debit_account(<<"address">>, 1000, 0, Ledger)),
    ?assertEqual({error, {bad_nonce, {payment, 12, 0}}}, debit_account(<<"address">>, 1000, 12, Ledger)),
    ?assertEqual({error, {insufficient_balance, {9999, 1000}}}, debit_account(<<"address">>, 9999, 1, Ledger)),
    Ledger2 = new_context(Ledger),
    ok = debit_account(<<"address">>, 500, 1, Ledger2),
    ok = commit_context(Ledger2),
    {ok, Entry} = find_entry(<<"address">>, Ledger),
    ?assertEqual(500, blockchain_ledger_entry_v1:balance(Entry)),
    ?assertEqual(1, blockchain_ledger_entry_v1:nonce(Entry)),
    test_utils:cleanup_tmp_dir(BaseDir).

credit_dc_test() ->
    BaseDir = test_utils:tmp_dir("credit_dc_test"),
    Ledger = new(BaseDir),
    Ledger1 = new_context(Ledger),
    ok = credit_dc(<<"address">>, 1000, Ledger1),
    ok = commit_context(Ledger1),
    {ok, Entry} = find_dc_entry(<<"address">>, Ledger),
    ?assertEqual(1000, blockchain_ledger_data_credits_entry_v1:balance(Entry)),
    test_utils:cleanup_tmp_dir(BaseDir).

debit_fee_test() ->
    BaseDir = test_utils:tmp_dir("debit_fee_test"),
    Ledger = new(BaseDir),
    Ledger1 = new_context(Ledger),
    ok = credit_dc(<<"address">>, 1000, Ledger1),
    ok = commit_context(Ledger1),
    ?assertEqual({error, {insufficient_dc_balance, {9999, 1000}}}, debit_fee(<<"address">>, 9999, Ledger)),
    Ledger2 = new_context(Ledger),
    ok = debit_fee(<<"address">>, 500, Ledger2),
    ok = commit_context(Ledger2),
    {ok, Entry} = find_dc_entry(<<"address">>, Ledger),
    ?assertEqual(500, blockchain_ledger_data_credits_entry_v1:balance(Entry)),
    ?assertEqual(0, blockchain_ledger_data_credits_entry_v1:nonce(Entry)),
    test_utils:cleanup_tmp_dir(BaseDir).

credit_security_test() ->
    BaseDir = test_utils:tmp_dir("credit_security_test"),
    Ledger = new(BaseDir),
    commit(
        fun(L) ->
            ok = credit_security(<<"address">>, 1000, L)
        end,
        Ledger
    ),
    {ok, Entry} = find_security_entry(<<"address">>, Ledger),
    ?assertEqual(#{<<"address">> => Entry}, securities(Ledger)),
    ?assertEqual(1000, blockchain_ledger_security_entry_v1:balance(Entry)),
    test_utils:cleanup_tmp_dir(BaseDir).

debit_security_test() ->
    BaseDir = test_utils:tmp_dir("debit_security_test"),
    Ledger = new(BaseDir),
    commit(
        fun(L) ->
            ok = credit_security(<<"address">>, 1000, L)
        end,
        Ledger
    ),
    ?assertEqual({error, {bad_nonce, {payment, 0, 0}}}, debit_security(<<"address">>, 1000, 0, Ledger)),
    ?assertEqual({error, {bad_nonce, {payment, 12, 0}}}, debit_security(<<"address">>, 1000, 12, Ledger)),
    ?assertEqual({error, {insufficient_security_balance, {9999, 1000}}}, debit_security(<<"address">>, 9999, 1, Ledger)),
    commit(
        fun(L) ->
            ok = debit_security(<<"address">>, 500, 1, L)
        end,
        Ledger
    ),
    {ok, Entry} = find_security_entry(<<"address">>, Ledger),
    ?assertEqual(500, blockchain_ledger_security_entry_v1:balance(Entry)),
    ?assertEqual(1, blockchain_ledger_security_entry_v1:nonce(Entry)),
    test_utils:cleanup_tmp_dir(BaseDir).

fold_test() ->
    BaseDir = test_utils:tmp_dir("fold_test"),
    Ledger = new(BaseDir),
    commit(fun(L) ->
                   CF = default_cf(L),
                   [begin
                        K = <<"key_", (integer_to_binary(N))/binary>>,
                        V = <<"asdlkjasdlkjasd">>,
                        cache_put(L, CF, K, V)
                    end || N <- lists:seq(1, 20)]
           end,
           Ledger),

    DCF = default_cf(Ledger),
    F = cache_fold(Ledger, DCF, fun({K, _V}, A) -> [K | A] end, []),
    ?assertEqual([<<"key_1">>,<<"key_10">>,<<"key_11">>,<<"key_12">>,
                  <<"key_13">>,<<"key_14">>,<<"key_15">>,<<"key_16">>,
                  <<"key_17">>,<<"key_18">>,<<"key_19">>,<<"key_2">>,
                  <<"key_20">>,<<"key_3">>,<<"key_4">>,<<"key_5">>,
                  <<"key_6">>,<<"key_7">>,<<"key_8">>,<<"key_9">>],
                 lists:sort(F)),

    Ledger1 = new_context(Ledger),

    [cache_delete(Ledger1, DCF, K1)
     || K1 <- [<<"key_13">>,<<"key_14">>,<<"key_15">>,<<"key_16">>]],

    cache_put(Ledger1, DCF, <<"aaa">>, <<"bbb">>),
    cache_put(Ledger1, DCF, <<"key_1">>, <<"bbb">>),

    %% check cache fold
    F1 = cache_fold(Ledger1, DCF, fun({K, _V}, A) -> [K | A] end, []),
    ?assertEqual([<<"aaa">>,
                  <<"key_1">>,<<"key_10">>,<<"key_11">>,<<"key_12">>,
                  <<"key_17">>,<<"key_18">>,<<"key_19">>,<<"key_2">>,
                  <<"key_20">>,<<"key_3">>,<<"key_4">>,<<"key_5">>,
                  <<"key_6">>,<<"key_7">>,<<"key_8">>,<<"key_9">>],
                 lists:sort(F1)),

    %% check cached and uncached reads
    ?assertEqual(not_found, cache_get(Ledger, DCF, <<"aaa">>, [])),
    ?assertEqual({ok, <<"bbb">>}, cache_get(Ledger1, DCF, <<"aaa">>, [])),

    ?assertEqual({ok, <<"asdlkjasdlkjasd">>}, cache_get(Ledger, DCF, <<"key_1">>, [])),
    ?assertEqual({ok, <<"bbb">>}, cache_get(Ledger1, DCF, <<"key_1">>, [])),

    %% check uncached fold
    F2 = cache_fold(Ledger, DCF, fun({K, _V}, A) -> [K | A] end, []),
    ?assertEqual([<<"key_1">>,<<"key_10">>,<<"key_11">>,<<"key_12">>,
                  <<"key_13">>,<<"key_14">>,<<"key_15">>,<<"key_16">>,
                  <<"key_17">>,<<"key_18">>,<<"key_19">>,<<"key_2">>,
                  <<"key_20">>,<<"key_3">>,<<"key_4">>,<<"key_5">>,
                  <<"key_6">>,<<"key_7">>,<<"key_8">>,<<"key_9">>],
                 lists:sort(F2)),

    %% commit, recheck
    commit_context(Ledger1),

    F3 = cache_fold(Ledger, DCF, fun({K, _V}, A) -> [K | A] end, []),
    ?assertEqual([<<"aaa">>,
                  <<"key_1">>,<<"key_10">>,<<"key_11">>,<<"key_12">>,
                  <<"key_17">>,<<"key_18">>,<<"key_19">>,<<"key_2">>,
                  <<"key_20">>,<<"key_3">>,<<"key_4">>,<<"key_5">>,
                  <<"key_6">>,<<"key_7">>,<<"key_8">>,<<"key_9">>],
                 lists:sort(F3)),

    %% check cached and uncached reads
    ?assertEqual({ok, <<"bbb">>}, cache_get(Ledger, DCF, <<"aaa">>, [])),

    ?assertEqual({ok, <<"bbb">>}, cache_get(Ledger, DCF, <<"key_1">>, [])),
    test_utils:cleanup_tmp_dir(BaseDir).


poc_test() ->
    BaseDir = test_utils:tmp_dir("poc_test"),
    Ledger = new(BaseDir),

    Challenger0 = <<"challenger0">>,
    Challenger1 = <<"challenger1">>,

    OnionKeyHash0 = <<"onion_key_hash0">>,
    OnionKeyHash1 = <<"onion_key_hash1">>,

    BlockHash = <<"block_hash">>,

    OwnerAddr = <<"owner_address">>,
    Location = h3:from_geo({37.78101, -122.465372}, 12),
    Nonce = 1,

    SecretHash = <<"secret_hash">>,


    meck:new(blockchain_swarm, [passthrough]),
    meck:expect(blockchain,
                config,
                fun(min_score, _) ->
                        {ok, 0.2};
                   (h3_exclusion_ring_dist, _) ->
                        {ok, 3};
                   (h3_max_grid_distance, _) ->
                        {ok, 60};
                   (h3_neighbor_res, _) ->
                        {ok, 12};
                    (full_gateway_capabilities_mask, _) ->
                        {ok, ?GW_CAPABILITIES_FULL_GATEWAY_V1}
                end),

    ?assertEqual({error, not_found}, find_poc(OnionKeyHash0, Ledger)),

    commit(
        fun(L) ->
            ok = add_gateway(OwnerAddr, Challenger0, Location, Nonce, full, L),
            ok = add_gateway(OwnerAddr, Challenger1, Location, Nonce, full, L),
            ok = request_poc(OnionKeyHash0, SecretHash, Challenger0, BlockHash, L)
        end,
        Ledger
    ),
    PoC0 = blockchain_ledger_poc_v2:new(SecretHash, OnionKeyHash0, Challenger0, BlockHash),
    ?assertEqual({ok, [PoC0]} ,find_poc(OnionKeyHash0, Ledger)),
    {ok, GwInfo0} = find_gateway_info(Challenger0, Ledger),
    ?assertEqual(1, blockchain_ledger_gateway_v2:last_poc_challenge(GwInfo0)),
    ?assertEqual(OnionKeyHash0, blockchain_ledger_gateway_v2:last_poc_onion_key_hash(GwInfo0)),

    commit(
        fun(L) ->
            ok = request_poc(OnionKeyHash0, SecretHash, Challenger1, BlockHash, L)
        end,
        Ledger
    ),
    PoC1 = blockchain_ledger_poc_v2:new(SecretHash, OnionKeyHash0, Challenger1, BlockHash),
    ?assertEqual({ok, [PoC1, PoC0]}, find_poc(OnionKeyHash0, Ledger)),

    commit(
        fun(L) ->
            ok = delete_poc(OnionKeyHash0, Challenger0, L)
        end,
        Ledger
    ),
    ?assertEqual({ok, [PoC1]} ,find_poc(OnionKeyHash0, Ledger)),

    commit(
        fun(L) ->
            ok = delete_poc(OnionKeyHash0, Challenger1, L)
        end,
        Ledger
    ),
    ?assertEqual({error, not_found} ,find_poc(OnionKeyHash0, Ledger)),

    commit(
        fun(L) ->
            ok = request_poc(OnionKeyHash0, SecretHash, Challenger0, BlockHash, L)
        end,
        Ledger
    ),
    ?assertEqual({ok, [PoC0]} ,find_poc(OnionKeyHash0, Ledger)),

    commit(
        fun(L) ->
            ok = request_poc(OnionKeyHash1, SecretHash, Challenger0, BlockHash, L)
        end,
        Ledger
    ),
    ?assertEqual({error, not_found} ,find_poc(OnionKeyHash0, Ledger)),
    PoC2 = blockchain_ledger_poc_v2:new(SecretHash, OnionKeyHash1, Challenger0, BlockHash),
    ?assertEqual({ok, [PoC2]}, find_poc(OnionKeyHash1, Ledger)),
    {ok, GwInfo1} = find_gateway_info(Challenger0, Ledger),
    ?assertEqual(1, blockchain_ledger_gateway_v2:last_poc_challenge(GwInfo1)),
    ?assertEqual(OnionKeyHash1, blockchain_ledger_gateway_v2:last_poc_onion_key_hash(GwInfo1)),
    meck:unload(blockchain_swarm),
    meck:unload(blockchain),
    test_utils:cleanup_tmp_dir(BaseDir),
    ok.

commit(Fun, Ledger0) ->
    Ledger1 = new_context(Ledger0),
    _ = Fun(Ledger1),
    commit_context(Ledger1).

-define(KEY1, <<0,105,110,41,229,175,44,3,221,73,181,25,27,184,120,84,
               138,51,136,194,72,161,94,225,240,73,70,45,135,23,41,96,78>>).
-define(KEY2, <<1,72,253,248,131,224,194,165,164,79,5,144,254,1,168,254,
                111,243,225,61,41,178,207,35,23,54,166,116,128,38,164,87,212>>).
-define(KEY3, <<1,124,37,189,223,186,125,185,240,228,150,61,9,164,28,75,
                44,232,76,6,121,96,24,24,249,85,177,48,246,236,14,49,80>>).

routing_test() ->
    BaseDir = test_utils:tmp_dir("routing_test"),
    Ledger = new(BaseDir),
    Ledger1 = new_context(Ledger),
    ?assertEqual({error, not_found}, find_routing(1, Ledger1)),
    ?assertEqual({ok, 0}, get_oui_counter(Ledger1)),
    ?assertEqual([], ?MODULE:find_router_ouis(?KEY1, Ledger1)),

    Ledger2 = new_context(Ledger),
    ok = add_oui(<<"owner">>, [?KEY1], <<>>, <<>>, Ledger2),
    ok = commit_context(Ledger2),
    {ok, Routing0} = find_routing(1, Ledger),
    ?assertEqual(<<"owner">>, blockchain_ledger_routing_v1:owner(Routing0)),
    ?assertEqual(1, blockchain_ledger_routing_v1:oui(Routing0)),
    ?assertEqual([1], ?MODULE:find_router_ouis(?KEY1, Ledger)),
    ?assertEqual([?KEY1], blockchain_ledger_routing_v1:addresses(Routing0)),
    ?assertEqual(0, blockchain_ledger_routing_v1:nonce(Routing0)),

    Ledger3 = new_context(Ledger),
    ok = add_oui(<<"owner2">>, [?KEY2], <<>>, <<>>, Ledger3),
    ok = commit_context(Ledger3),
    {ok, Routing1} = find_routing(2, Ledger),
    ?assertEqual(<<"owner2">>, blockchain_ledger_routing_v1:owner(Routing1)),
    ?assertEqual(2, blockchain_ledger_routing_v1:oui(Routing1)),
    ?assertEqual([2], ?MODULE:find_router_ouis(?KEY2, Ledger)),
    ?assertEqual([?KEY2], blockchain_ledger_routing_v1:addresses(Routing1)),
    ?assertEqual(0, blockchain_ledger_routing_v1:nonce(Routing1)),

    Ledger4 = new_context(Ledger),
    ok = update_routing(2, {update_routers, [?KEY3]}, 1, Ledger4),
    ok = commit_context(Ledger4),
    {ok, Routing2} = find_routing(2, Ledger),
    ?assertEqual(<<"owner2">>, blockchain_ledger_routing_v1:owner(Routing2)),
    ?assertEqual(2, blockchain_ledger_routing_v1:oui(Routing2)),
    ?assertEqual([?KEY3], blockchain_ledger_routing_v1:addresses(Routing2)),
    ?assertEqual([2], ?MODULE:find_router_ouis(?KEY3, Ledger)),
    ?assertEqual(1, blockchain_ledger_routing_v1:nonce(Routing2)),
    ?assertEqual([], ?MODULE:find_router_ouis(?KEY2, Ledger)),
    ?assertEqual([1], ?MODULE:find_router_ouis(?KEY1, Ledger)),

    test_utils:cleanup_tmp_dir(BaseDir),
    ok.

state_channels_test() ->
    BaseDir = test_utils:tmp_dir("state_channels_test"),
    Ledger = new(BaseDir),
    Ledger1 = new_context(Ledger),
    ID = crypto:strong_rand_bytes(32),
    Owner = <<"owner">>,
    Nonce = 1,

    ?assertEqual({error, not_found}, find_state_channel(ID, Owner, Ledger1)),
    ?assertEqual({ok, []}, find_sc_ids_by_owner(Owner, Ledger1)),

    Ledger2 = new_context(Ledger),
    ok = add_state_channel(ID, Owner, 10, Nonce, 0, 0, Ledger2),
    ok = commit_context(Ledger2),
    {ok, SC} = find_state_channel(ID, Owner, Ledger),
    ?assertEqual(ID, blockchain_ledger_state_channel_v1:id(SC)),
    ?assertEqual(Owner, blockchain_ledger_state_channel_v1:owner(SC)),
    ?assertEqual(Nonce, blockchain_ledger_state_channel_v1:nonce(SC)),
    ?assertEqual({ok, [ID]}, find_sc_ids_by_owner(Owner, Ledger)),

    Ledger3 = new_context(Ledger),
    ok = close_state_channel(Owner, Owner, SC, ID, false, Ledger3),
    ok = commit_context(Ledger3),
    ?assertEqual({error, not_found}, find_state_channel(ID, Owner, Ledger)),
    ?assertEqual({ok, []}, find_sc_ids_by_owner(Owner, Ledger)),
    test_utils:cleanup_tmp_dir(BaseDir),

    ok.

state_channels_v2_test() ->
    BaseDir = test_utils:tmp_dir("state_channels_v2_test"),
    Ledger = ?MODULE:new(BaseDir),
    Ledger1 = ?MODULE:new_context(Ledger),
    ID = crypto:strong_rand_bytes(32),
    Owner = <<"owner">>,
    Nonce = 1,

    ?assertEqual({error, not_found}, ?MODULE:find_state_channel(ID, Owner, Ledger1)),
    ?assertEqual({ok, []}, ?MODULE:find_sc_ids_by_owner(Owner, Ledger1)),

    meck:new(blockchain, [passthrough]),
    meck:expect(blockchain, config, fun(?sc_version, _) -> {ok, 2} end),

    Ledger2 = ?MODULE:new_context(Ledger),
    ok = ?MODULE:add_state_channel(ID, Owner, 10, Nonce, 0, 0, Ledger2),
    ok = ?MODULE:commit_context(Ledger2),
    {ok, SC} = ?MODULE:find_state_channel(ID, Owner, Ledger),
    ?assertEqual(ID, blockchain_ledger_state_channel_v2:id(SC)),
    ?assertEqual(Owner, blockchain_ledger_state_channel_v2:owner(SC)),
    ?assertEqual(Nonce, blockchain_ledger_state_channel_v2:nonce(SC)),
    ?assertEqual({ok, [ID]}, ?MODULE:find_sc_ids_by_owner(Owner, Ledger)),

    Ledger3 = ?MODULE:new_context(Ledger),
    ok = ?MODULE:close_state_channel(Owner, Owner, SC, ID, false, Ledger3),
    ok = ?MODULE:commit_context(Ledger3),
    ?assertEqual({error, not_found}, ?MODULE:find_state_channel(ID, Owner, Ledger)),
    ?assertEqual({ok, []}, ?MODULE:find_sc_ids_by_owner(Owner, Ledger)),
    test_utils:cleanup_tmp_dir(BaseDir),
    ?assert(meck:validate(blockchain)),
    meck:unload(blockchain),
    ok.

increment_bin_test() ->
    ?assertEqual(<<2>>, increment_bin(<<1>>)),
    ?assertEqual(<<1, 0>>, increment_bin(<<255>>)).

find_scs_by_owner_test() ->
    BaseDir = test_utils:tmp_dir("find_scs_by_owner_test"),
    Ledger = new(BaseDir),
    Ledger1 = new_context(Ledger),
    ID1 = crypto:strong_rand_bytes(32),
    ID2 = crypto:strong_rand_bytes(32),
    IDs = [ID1, ID2],
    Owner = <<"owner">>,
    Nonce = 1,

    ?assertEqual({error, not_found}, find_state_channel(ID1, Owner, Ledger1)),
    ?assertEqual({error, not_found}, find_state_channel(ID2, Owner, Ledger1)),
    ?assertEqual({ok, []}, find_sc_ids_by_owner(Owner, Ledger1)),
    ?assertEqual({ok, #{}}, find_scs_by_owner(Owner, Ledger1)),

    Ledger2 = new_context(Ledger),
    %% Add two state channels for this owner
    ok = add_state_channel(ID1, Owner, 10, Nonce, 0, 0, Ledger2),
    ok = add_state_channel(ID2, Owner, 10, Nonce, 0, 0, Ledger2),
    ok = commit_context(Ledger2),

    {ok, FoundIDs} = find_sc_ids_by_owner(Owner, Ledger),
    ?assertEqual(lists:sort(FoundIDs), lists:sort(IDs)),

    {ok, SCs} = find_scs_by_owner(Owner, Ledger),
    ?assertEqual(lists:sort(maps:keys(SCs)), lists:sort(IDs)),
    test_utils:cleanup_tmp_dir(BaseDir),
    ok.

subnet_allocation_test() ->
    BaseDir = test_utils:tmp_dir("subnet_allocation_test"),
    Ledger = new(BaseDir),
    {subnets, _DB, SubnetCF} = subnets_cf(Ledger),
    Mask8 = blockchain_ledger_routing_v1:subnet_size_to_mask(8),
    Mask16 = blockchain_ledger_routing_v1:subnet_size_to_mask(16),
    Mask32 = blockchain_ledger_routing_v1:subnet_size_to_mask(32),
    Mask64 = blockchain_ledger_routing_v1:subnet_size_to_mask(64),
    {ok, Subnet} = allocate_subnet(8, Ledger),
    ?assertEqual(<<0:25/integer-unsigned-big, Mask8:23/integer-unsigned-big>>, Subnet),
    ok = rocksdb:put(Ledger#ledger_v1.db, SubnetCF, Subnet, <<1:32/little-unsigned-integer>>, []),

    {ok, Subnet2} = allocate_subnet(8, Ledger),
    ?assertEqual(<<8:25/integer-unsigned-big, Mask8:23/integer-unsigned-big>>, Subnet2),
    ok = rocksdb:put(Ledger#ledger_v1.db, SubnetCF, Subnet2, <<2:32/little-unsigned-integer>>, []),

    {ok, Subnet3} = allocate_subnet(32, Ledger),
    ?assertEqual(<<32:25/integer-unsigned-big, Mask32:23/integer-unsigned-big>>, Subnet3),
    ok = rocksdb:put(Ledger#ledger_v1.db, SubnetCF, Subnet3, <<3:32/little-unsigned-integer>>, []),

    {ok, Subnet4} = allocate_subnet(8, Ledger),
    ?assertEqual(<<16:25/integer-unsigned-big, Mask8:23/integer-unsigned-big>>, Subnet4),
    ok = rocksdb:put(Ledger#ledger_v1.db, SubnetCF, Subnet4, <<4:32/little-unsigned-integer>>, []),

    {ok, Subnet5} = allocate_subnet(16, Ledger),
    ?assertEqual(<<64:25/integer-unsigned-big, Mask16:23/integer-unsigned-big>>, Subnet5),
    ok = rocksdb:put(Ledger#ledger_v1.db, SubnetCF, Subnet5, <<5:32/little-unsigned-integer>>, []),

    {ok, Subnet6} = allocate_subnet(8, Ledger),
    ?assertEqual(<<24:25/integer-unsigned-big, Mask8:23/integer-unsigned-big>>, Subnet6),
    ok = rocksdb:put(Ledger#ledger_v1.db, SubnetCF, Subnet6, <<6:32/little-unsigned-integer>>, []),

    {ok, Subnet7} = allocate_subnet(16, Ledger),
    ?assertEqual(<<80:25/integer-unsigned-big, Mask16:23/integer-unsigned-big>>, Subnet7),
    ok = rocksdb:put(Ledger#ledger_v1.db, SubnetCF, Subnet7, <<7:32/little-unsigned-integer>>, []),

    {ok, Subnet8} = allocate_subnet(64, Ledger),
    ?assertEqual(<<128:25/integer-unsigned-big, Mask64:23/integer-unsigned-big>>, Subnet8),
    ok = rocksdb:put(Ledger#ledger_v1.db, SubnetCF, Subnet8, <<8:32/little-unsigned-integer>>, []),

    {ok, Subnet9} = allocate_subnet(32, Ledger),
    ?assertEqual(<<96:25/integer-unsigned-big, Mask32:23/integer-unsigned-big>>, Subnet9),
    ok = rocksdb:put(Ledger#ledger_v1.db, SubnetCF, Subnet9, <<9:32/little-unsigned-integer>>, []),
    test_utils:cleanup_tmp_dir(BaseDir),
    ok.

subnet_allocation2_test() ->
    BaseDir = test_utils:tmp_dir("subnet_allocation2_test"),
    Ledger = new(BaseDir),
    {subnets, _DB, SubnetCF} = subnets_cf(Ledger),
    Mask8 = blockchain_ledger_routing_v1:subnet_size_to_mask(8),
    Mask32 = blockchain_ledger_routing_v1:subnet_size_to_mask(32),
    {ok, Subnet} = allocate_subnet(8, Ledger),
    ?assertEqual(<<0:25/integer-unsigned-big, Mask8:23/integer-unsigned-big>>, Subnet),
    ok = rocksdb:put(Ledger#ledger_v1.db, SubnetCF, Subnet, <<1:32/little-unsigned-integer>>, []),
    {ok, Subnet2} = allocate_subnet(32, Ledger),
    ?assertEqual(<<32:25/integer-unsigned-big, Mask32:23/integer-unsigned-big>>, Subnet2),
    ok = rocksdb:put(Ledger#ledger_v1.db, SubnetCF, Subnet2, <<3:32/little-unsigned-integer>>, []),
    test_utils:cleanup_tmp_dir(BaseDir),
    ok.

debit_dc_test() ->
    BaseDir = test_utils:tmp_dir("debit_dc_test"),
    Ledger = new(BaseDir),
    %% check no dc entry initially
    {error, dc_entry_not_found} = ?MODULE:find_dc_entry(<<"address">>, Ledger),

    %% debit dc, note: no dc entry here still
    Ledger2 = new_context(Ledger),
    ok = ?MODULE:debit_dc(<<"address">>, 1, 0, Ledger2),
    ok = commit_context(Ledger2),

    %% blank dc entry should pop up here
    {ok, Entry0} = ?MODULE:find_dc_entry(<<"address">>, Ledger),
    ?assertEqual(0, blockchain_ledger_data_credits_entry_v1:balance(Entry0)),
    ?assertEqual(1, blockchain_ledger_data_credits_entry_v1:nonce(Entry0)),

    %% credit some dc to this
    Ledger3 = new_context(Ledger),
    ok = credit_dc(<<"address">>, 1000, Ledger3),
    ok = commit_context(Ledger3),

    %% check updated dcs
    {ok, Entry} = find_dc_entry(<<"address">>, Ledger),
    ?assertEqual(1000, blockchain_ledger_data_credits_entry_v1:balance(Entry)),
    test_utils:cleanup_tmp_dir(BaseDir).

hnt_to_dc_test() ->
    ?assertEqual({ok, 30000}, hnt_to_dc(1 * ?BONES_PER_HNT, trunc(0.3 * ?ORACLE_PRICE_SCALING_FACTOR))),
    ok.

dc_to_hnt_test() ->
    %% NOTE +1 below as dc_to_hnt uses ceil and thus we need to bump our expected figure
    ?assertEqual({ok, (1 * ?BONES_PER_HNT) + 1} , dc_to_hnt(30000, trunc(0.3 * ?ORACLE_PRICE_SCALING_FACTOR))),
    ok.

commit_hooks_test() ->
    BaseDir = test_utils:tmp_dir("commit_hooks_test"),
    Me = self(),
    %% check that config-set hooks work
    %% {CF, Predicate, HookIncFun, HookEndFun} <- application:get_env(blockchain, commit_hook_callbacks, [])],
    application:set_env(blockchain, commit_hook_callbacks,
                        [{active_gateways,
                            undefined,
                            fun(Changes) -> Me ! {hook1, Changes} end,
                            fun(_CF, ChangedKeys) -> Me ! {hook1, changes_complete, ChangedKeys} end
                        }]),

    Ledger = new(BaseDir),
    Ledger1 = new_context(Ledger),
    ok = add_gateway(<<"owner_address 1">>, <<"gw_address">>, Ledger1),
    ok = commit_context(Ledger1),

    receive
        {hook1, _} -> ok
    after 200 ->
            error(hook1_timeout)
    end,

    receive
        {hook1, changes_complete, _ReceivedChangedKeys1} -> ok
    after 200 ->
            error(config_set_timeout)
    end,

    %% check that multiple hooks fire
    {_Ref, Ledger2} = add_commit_hook(entries,
                                        fun(Changes) -> Me ! {hook2, Changes} end,
                                        fun(_CF, ChangedKeys) -> Me ! {hook2, changes_complete, ChangedKeys} end,
                                        fun(K, _) -> K == <<"my_address">> end, Ledger1),
    Ledger3 = new_context(Ledger2),
    ok = add_gateway(<<"owner_address 2">>, <<"gw_address 2">>, Ledger3),
    ok = credit_account(<<"your_address">>, 4000, Ledger3),
    ok = credit_account(<<"my_address">>, 4000, Ledger3),

    ok = commit_context(Ledger3),

    %% confirm we get two msgs from the 1st active gateways CF hook
    receive
        {hook1, _} -> ok
    after 200 ->
            error(hook1_timeout)
    end,

    receive
        {hook1, changes_complete, _ReceivedChangedKeys2} -> ok
    after 200 ->
            error(hook1_timeout)
    end,

    %% confirm we get expected msgs from the 2nd hook
    receive
        {hook2, Changes} ->
            ?assertMatch([{_, put, <<"my_address">>, _}],
                         Changes)
    after 200 ->
            error(hook2_timeout)
    end,

    receive
        {hook2, changes_complete, _ReceivedChangedKeys3} -> ok
    after 200 ->
            error(hook2_timeout)
    end,


    %% check that multiple hooks for multiple CFs work

    %% check that removal works

    test_utils:cleanup_tmp_dir(BaseDir).

-endif.<|MERGE_RESOLUTION|>--- conflicted
+++ resolved
@@ -122,10 +122,6 @@
     get_sc_mod/2,
     get_sc_max_actors/1,
     state_channel_key/2,
-<<<<<<< HEAD
-=======
-
->>>>>>> 75515bd4
     allocate_subnet/2,
 
     delay_vars/3,
