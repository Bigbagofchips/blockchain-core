--- conflicted
+++ resolved
@@ -357,12 +357,8 @@
         true -> Owner;
         false -> Payer
     end,
-<<<<<<< HEAD
+    GatewayMode = gateway_mode(Ledger, ActualPayer),
     case blockchain_ledger_v1:debit_fee(ActualPayer, Fee + StakingFee, Ledger, AreFeesEnabled, Hash, Chain) of
-=======
-    GatewayMode = gateway_mode(Ledger, ActualPayer),
-    case blockchain_ledger_v1:debit_fee(ActualPayer, Fee + StakingFee, Ledger, AreFeesEnabled) of
->>>>>>> 158f996b
         {error, _Reason}=Error -> Error;
         ok -> blockchain_ledger_v1:add_gateway(Owner, Gateway, GatewayMode, Ledger)
     end.
